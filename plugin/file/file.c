/* Copyright 2001, 2002, 2003, 2004 by Hans Reiser, licensing governed by
 * reiser4/README */

/*
 * this file contains implementations of inode/file/address_space/file plugin
 * operations specific for "unix file plugin" (plugin id is
 * UNIX_FILE_PLUGIN_ID). "Unix file" is either built of tail items only
 * (FORMATTING_ID) or of extent items only (EXTENT_POINTER_ID) or empty (have
 * no items but stat data)
 */

#include "../../inode.h"
#include "../../super.h"
#include "../../tree_walk.h"
#include "../../carry.h"
#include "../../page_cache.h"
#include "../../ioctl.h"
#include "../object.h"
#include "../../safe_link.h"

#include <linux/writeback.h>
#include <linux/pagevec.h>
#include <linux/uio.h>
#include <linux/syscalls.h>

static int unpack(struct file *file, struct inode *inode, int forever);
static void drop_access(unix_file_info_t *);

/* get unix file plugin specific portion of inode */
unix_file_info_t *unix_file_inode_data(const struct inode *inode)
{
	return &reiser4_inode_data(inode)->file_plugin_data.unix_file_info;
}

/**
 * equal_to_rdk - compare key and znode's right delimiting key
 * @node: node whose right delimiting key to compare with @key
 * @key: key to compare with @node's right delimiting key
 *
 * Returns true if @key is equal to right delimiting key of @node.
 */
int equal_to_rdk(znode *node, const reiser4_key *key)
{
	int result;

	read_lock_dk(znode_get_tree(node));
	result = keyeq(key, znode_get_rd_key(node));
	read_unlock_dk(znode_get_tree(node));
	return result;
}

#if REISER4_DEBUG

/**
 * equal_to_ldk - compare key and znode's left delimiting key
 * @node: node whose left delimiting key to compare with @key
 * @key: key to compare with @node's left delimiting key
 *
 * Returns true if @key is equal to left delimiting key of @node.
 */
int equal_to_ldk(znode *node, const reiser4_key *key)
{
	int result;

	read_lock_dk(znode_get_tree(node));
	result = keyeq(key, znode_get_ld_key(node));
	read_unlock_dk(znode_get_tree(node));
	return result;
}

/**
 * check_coord - check whether coord corresponds to key
 * @coord: coord to check
 * @key: key @coord has to correspond to
 *
 * Returns true if @coord is set as if it was set as result of lookup with @key
 * in coord->node.
 */
static int check_coord(const coord_t *coord, const reiser4_key *key)
{
	coord_t twin;

	node_plugin_by_node(coord->node)->lookup(coord->node, key,
						 FIND_MAX_NOT_MORE_THAN, &twin);
	return coords_equal(coord, &twin);
}

#endif /* REISER4_DEBUG */

/**
 * init_uf_coord - initialize extended coord
 * @uf_coord:
 * @lh:
 *
 *
 */
void init_uf_coord(uf_coord_t *uf_coord, lock_handle *lh)
{
	coord_init_zero(&uf_coord->coord);
	coord_clear_iplug(&uf_coord->coord);
	uf_coord->lh = lh;
	init_lh(lh);
	memset(&uf_coord->extension, 0, sizeof(uf_coord->extension));
	uf_coord->valid = 0;
}

static void validate_extended_coord(uf_coord_t *uf_coord, loff_t offset)
{
	assert("vs-1333", uf_coord->valid == 0);

	if (coord_is_between_items(&uf_coord->coord))
		return;

	assert("vs-1348",
	       item_plugin_by_coord(&uf_coord->coord)->s.file.
	       init_coord_extension);

	item_body_by_coord(&uf_coord->coord);
	item_plugin_by_coord(&uf_coord->coord)->s.file.
	    init_coord_extension(uf_coord, offset);
}

/**
 * goto_right_neighbor - lock right neighbor, drop current node lock
 * @coord:
 * @lh:
 *
 * Obtain lock on right neighbor and drop lock on current node.
 */
int goto_right_neighbor(coord_t *coord, lock_handle *lh)
{
	int result;
	lock_handle lh_right;

	assert("vs-1100", znode_is_locked(coord->node));

	init_lh(&lh_right);
	result = reiser4_get_right_neighbor(&lh_right, coord->node,
					    znode_is_wlocked(coord->node) ?
					    ZNODE_WRITE_LOCK : ZNODE_READ_LOCK,
					    GN_CAN_USE_UPPER_LEVELS);
	if (result) {
		done_lh(&lh_right);
		return result;
	}

	/*
	 * we hold two longterm locks on neighboring nodes. Unlock left of
	 * them
	 */
	done_lh(lh);

	coord_init_first_unit_nocheck(coord, lh_right.node);
	move_lh(lh, &lh_right);

	return 0;

}

/**
 * set_file_state
 * @uf_info:
 * @cbk_result:
 * @level:
 *
 * This is to be used by find_file_item and in find_file_state to
 * determine real state of file
 */
static void set_file_state(unix_file_info_t *uf_info, int cbk_result,
			   tree_level level)
{
	if (cbk_errored(cbk_result))
		/* error happened in find_file_item */
		return;

	assert("vs-1164", level == LEAF_LEVEL || level == TWIG_LEVEL);

	if (uf_info->container == UF_CONTAINER_UNKNOWN) {
		/*
		 * container is unknown, therefore conversion can not be in
		 * progress
		 */
		assert("",
		       !reiser4_inode_get_flag(unix_file_info_to_inode(uf_info),
					       REISER4_PART_IN_CONV));
		if (cbk_result == CBK_COORD_NOTFOUND)
			uf_info->container = UF_CONTAINER_EMPTY;
		else if (level == LEAF_LEVEL)
			uf_info->container = UF_CONTAINER_TAILS;
		else
			uf_info->container = UF_CONTAINER_EXTENTS;
	} else {
		/*
		 * file state is known, check whether it is set correctly if
		 * file is not being tail converted
		 */
		if (!reiser4_inode_get_flag(unix_file_info_to_inode(uf_info),
					    REISER4_PART_IN_CONV)) {
			assert("vs-1162",
			       ergo(level == LEAF_LEVEL &&
				    cbk_result == CBK_COORD_FOUND,
				    uf_info->container == UF_CONTAINER_TAILS));
			assert("vs-1165",
			       ergo(level == TWIG_LEVEL &&
				    cbk_result == CBK_COORD_FOUND,
				    uf_info->container == UF_CONTAINER_EXTENTS));
		}
	}
}

int find_file_item_nohint(coord_t *coord, lock_handle *lh,
			  const reiser4_key *key, znode_lock_mode lock_mode,
			  struct inode *inode)
{
	return reiser4_object_lookup(inode, key, coord, lh, lock_mode,
				     FIND_MAX_NOT_MORE_THAN,
				     TWIG_LEVEL, LEAF_LEVEL,
				     (lock_mode == ZNODE_READ_LOCK) ? CBK_UNIQUE :
				     (CBK_UNIQUE | CBK_FOR_INSERT),
				     NULL /* ra_info */ );
}

/**
 * find_file_item - look for file item in the tree
 * @hint: provides coordinate, lock handle, seal
 * @key: key for search
 * @mode: mode of lock to put on returned node
 * @ra_info:
 * @inode:
 *
 * This finds position in the tree corresponding to @key. It first tries to use
 * @hint's seal if it is set.
 */
int find_file_item(hint_t *hint, const reiser4_key *key,
		   znode_lock_mode lock_mode,
		   struct inode *inode)
{
	int result;
	coord_t *coord;
	lock_handle *lh;

	assert("nikita-3030", reiser4_schedulable());
	assert("vs-1707", hint != NULL);
	assert("vs-47", inode != NULL);

	coord = &hint->ext_coord.coord;
	lh = hint->ext_coord.lh;
	init_lh(lh);

	result = hint_validate(hint, key, 1 /* check key */, lock_mode);
	if (!result) {
		if (coord->between == AFTER_UNIT &&
		    equal_to_rdk(coord->node, key)) {
			result = goto_right_neighbor(coord, lh);
			if (result == -E_NO_NEIGHBOR)
				return RETERR(-EIO);
			if (result)
				return result;
			assert("vs-1152", equal_to_ldk(coord->node, key));
			/*
			 * we moved to different node. Invalidate coord
			 * extension, zload is necessary to init it again
			 */
			hint->ext_coord.valid = 0;
		}

		set_file_state(unix_file_inode_data(inode), CBK_COORD_FOUND,
			       znode_get_level(coord->node));

		return CBK_COORD_FOUND;
	}

	coord_init_zero(coord);
	result = find_file_item_nohint(coord, lh, key, lock_mode, inode);
	set_file_state(unix_file_inode_data(inode), result,
		       znode_get_level(coord->node));

	/* FIXME: we might already have coord extension initialized */
	hint->ext_coord.valid = 0;
	return result;
}

/* plugin->u.file.write_flowom = NULL
   plugin->u.file.read_flow = NULL */

void hint_init_zero(hint_t * hint)
{
	memset(hint, 0, sizeof(*hint));
	init_lh(&hint->lh);
	hint->ext_coord.lh = &hint->lh;
}

static int find_file_state(struct inode *inode, unix_file_info_t *uf_info)
{
	int result = 0;
	reiser4_key key;
	coord_t coord;
	lock_handle lh;

	assert("vs-1628", ea_obtained(uf_info));

	if (uf_info->container == UF_CONTAINER_UNKNOWN) {
		key_by_inode_and_offset_common(inode, 0, &key);
		init_lh(&lh);
		result = find_file_item_nohint(&coord, &lh, &key,
					       ZNODE_READ_LOCK, inode);
		set_file_state(uf_info, result, znode_get_level(coord.node));
<<<<<<< HEAD
		assert("vs-1074",
			ergo(result == 0, uf_info->container != UF_CONTAINER_UNKNOWN));
		done_lh(&lh);
		if (!IS_CBKERR(result))
			result = 0;
	}
=======
		done_lh(&lh);
		if (!cbk_errored(result))
			result = 0;
	} else
		result = 0;
	assert("vs-1074",
	       ergo(result == 0, uf_info->container != UF_CONTAINER_UNKNOWN));
>>>>>>> 0edb237f
	reiser4_txn_restart_current();
	return result;
}

/* estimate and reserve space needed to truncate page which gets partially truncated: one block for page itself, stat
   data update (estimate_one_insert_into_item) and one item insertion (estimate_one_insert_into_item) which may happen
   if page corresponds to hole extent and unallocated one will have to be created */
static int reserve_partial_page(reiser4_tree * tree)
{
	grab_space_enable();
	return reiser4_grab_reserved(reiser4_get_current_sb(),
				     1 +
				     2 * estimate_one_insert_into_item(tree),
				     BA_CAN_COMMIT);
}

/* estimate and reserve space needed to cut one item and update one stat data */
static int reserve_cut_iteration(reiser4_tree * tree)
{
	__u64 estimate = estimate_one_item_removal(tree)
	    + estimate_one_insert_into_item(tree);

	assert("nikita-3172", lock_stack_isclean(get_current_lock_stack()));

	grab_space_enable();
	/* We need to double our estimate now that we can delete more than one
	   node. */
	return reiser4_grab_reserved(reiser4_get_current_sb(), estimate * 2,
				     BA_CAN_COMMIT);
}

int reiser4_update_file_size(struct inode *inode, reiser4_key * key,
			     int update_sd)
{
	int result = 0;

	INODE_SET_FIELD(inode, i_size, get_key_offset(key));
	if (update_sd) {
		inode->i_ctime = inode->i_mtime = CURRENT_TIME;
		result = reiser4_update_sd(inode);
	}
	return result;
}

/* cut file items one by one starting from the last one until new file size (inode->i_size) is reached. Reserve space
   and update file stat data on every single cut from the tree */
int
cut_file_items(struct inode *inode, loff_t new_size, int update_sd,
	       loff_t cur_size, int (*update_actor) (struct inode *,
						     reiser4_key *, int))
{
	reiser4_key from_key, to_key;
	reiser4_key smallest_removed;
	file_plugin *fplug = inode_file_plugin(inode);
	int result;
	int progress = 0;

	assert("vs-1248",
	       fplug == file_plugin_by_id(UNIX_FILE_PLUGIN_ID) ||
	       fplug == file_plugin_by_id(CRC_FILE_PLUGIN_ID));

	fplug->key_by_inode(inode, new_size, &from_key);
	to_key = from_key;
	set_key_offset(&to_key, cur_size - 1 /*get_key_offset(reiser4_max_key()) */ );
	/* this loop normally runs just once */
	while (1) {
		result = reserve_cut_iteration(reiser4_tree_by_inode(inode));
		if (result)
			break;

		result = reiser4_cut_tree_object(current_tree, &from_key, &to_key,
						 &smallest_removed, inode, 1,
						 &progress);
		if (result == -E_REPEAT) {
			/* -E_REPEAT is a signal to interrupt a long file truncation process */
			if (progress) {
				result =
				    update_actor(inode, &smallest_removed,
						 update_sd);
				if (result)
					break;
			}

			/* the below does up(sbinfo->delete_sema). Do not get folled */
			reiser4_release_reserved(inode->i_sb);

			/* reiser4_cut_tree_object() was interrupted probably because
			 * current atom requires commit, we have to release
			 * transaction handle to allow atom commit. */
			reiser4_txn_restart_current();
			continue;
		}
		if (result
		    && !(result == CBK_COORD_NOTFOUND && new_size == 0
			 && inode->i_size == 0))
			break;

		set_key_offset(&smallest_removed, new_size);
		/* Final sd update after the file gets its correct size */
		result = update_actor(inode, &smallest_removed, update_sd);
		break;
	}

	/* the below does up(sbinfo->delete_sema). Do not get folled */
	reiser4_release_reserved(inode->i_sb);

	return result;
}

int find_or_create_extent(struct page *page);

/* part of truncate_file_body: it is called when truncate is used to make file
   shorter */
static int shorten_file(struct inode *inode, loff_t new_size)
{
	int result;
	struct page *page;
	int padd_from;
	unsigned long index;
	char *kaddr;
	unix_file_info_t *uf_info;

	/*
	 * all items of ordinary reiser4 file are grouped together. That is why
	 * we can use reiser4_cut_tree. Plan B files (for instance) can not be
	 * truncated that simply
	 */
	result = cut_file_items(inode, new_size, 1 /*update_sd */ ,
				get_key_offset(reiser4_max_key()),
				reiser4_update_file_size);
	if (result)
		return result;

	uf_info = unix_file_inode_data(inode);
	assert("vs-1105", new_size == inode->i_size);
	if (new_size == 0) {
		uf_info->container = UF_CONTAINER_EMPTY;
		return 0;
	}

	result = find_file_state(inode, uf_info);
	if (result)
		return result;
	if (uf_info->container == UF_CONTAINER_TAILS)
		/*
		 * No need to worry about zeroing last page after new file
		 * end
		 */
		return 0;

	padd_from = inode->i_size & (PAGE_CACHE_SIZE - 1);
	if (!padd_from)
		/* file is truncated to page boundary */
		return 0;

	result = reserve_partial_page(reiser4_tree_by_inode(inode));
	if (result) {
		reiser4_release_reserved(inode->i_sb);
		return result;
	}

	/* last page is partially truncated - zero its content */
	index = (inode->i_size >> PAGE_CACHE_SHIFT);
	page = read_mapping_page(inode->i_mapping, index, NULL);
	if (IS_ERR(page)) {
		/*
		 * the below does up(sbinfo->delete_sema). Do not get
		 * confused
		 */
		reiser4_release_reserved(inode->i_sb);
		if (likely(PTR_ERR(page) == -EINVAL)) {
			/* looks like file is built of tail items */
			return 0;
		}
		return PTR_ERR(page);
	}
	wait_on_page_locked(page);
	if (!PageUptodate(page)) {
		page_cache_release(page);
		/*
		 * the below does up(sbinfo->delete_sema). Do not get
		 * confused
		 */
		reiser4_release_reserved(inode->i_sb);
		return RETERR(-EIO);
	}

	/*
	 * if page correspons to hole extent unit - unallocated one will be
	 * created here. This is not necessary
	 */
	result = find_or_create_extent(page);

	/*
	 * FIXME: cut_file_items has already updated inode. Probably it would
	 * be better to update it here when file is really truncated
	 */
	if (result) {
		page_cache_release(page);
		/*
		 * the below does up(sbinfo->delete_sema). Do not get
		 * confused
		 */
		reiser4_release_reserved(inode->i_sb);
		return result;
	}

	lock_page(page);
	assert("vs-1066", PageLocked(page));
	kaddr = kmap_atomic(page, KM_USER0);
	memset(kaddr + padd_from, 0, PAGE_CACHE_SIZE - padd_from);
	flush_dcache_page(page);
	kunmap_atomic(kaddr, KM_USER0);
	unlock_page(page);
	page_cache_release(page);
	/* the below does up(sbinfo->delete_sema). Do not get confused */
	reiser4_release_reserved(inode->i_sb);
	return 0;
}

/**
 * should_have_notail
 * @uf_info:
 * @new_size:
 *
 * Calls formatting plugin to see whether file of size @new_size has to be
 * stored in unformatted nodes or in tail items. 0 is returned for later case.
 */
static int should_have_notail(const unix_file_info_t *uf_info, loff_t new_size)
{
	if (!uf_info->tplug)
		return 1;
	return !uf_info->tplug->have_tail(unix_file_info_to_inode(uf_info),
					  new_size);

}

/**
 * truncate_file_body - change length of file
 * @inode: inode of file
 * @new_size: new file length
 *
 * Adjusts items file @inode is built of to match @new_size. It may either cut
 * items or add them to represent a hole at the end of file. The caller has to
 * obtain exclusive access to the file.
 */
static int truncate_file_body(struct inode *inode, loff_t new_size)
{
	int result;

	if (inode->i_size < new_size) {
		/* expanding truncate */
		struct dentry dentry;
		struct file file;
		unix_file_info_t *uf_info;

		dentry.d_inode = inode;
		file.f_dentry = &dentry;
		file.private_data = NULL;
		file.f_pos = new_size;
		file.private_data = NULL;
		uf_info = unix_file_inode_data(inode);
		result = find_file_state(inode, uf_info);
		if (result)
			return result;

		if (should_have_notail(uf_info, new_size)) {
			/*
			 * file of size @new_size has to be built of
			 * extents. If it is built of tails - convert to
			 * extents
			 */
			if (uf_info->container ==  UF_CONTAINER_TAILS) {
				/*
				 * if file is being convered by another process
				 * - wait until it completes
				 */
				while (1) {
					if (reiser4_inode_get_flag(inode,
								   REISER4_PART_IN_CONV)) {
						drop_exclusive_access(uf_info);
						schedule();
						get_exclusive_access(uf_info);
						continue;
					}
					break;
				}

				if (uf_info->container ==  UF_CONTAINER_TAILS) {
					result = tail2extent(uf_info);
					if (result)
						return result;
				}
			}
			result = reiser4_write_extent(&file, NULL, 0,
						      &new_size);
			if (result)
				return result;
			uf_info->container = UF_CONTAINER_EXTENTS;
		} else {
			if (uf_info->container ==  UF_CONTAINER_EXTENTS) {
				result = reiser4_write_extent(&file, NULL, 0,
							      &new_size);
				if (result)
					return result;
			} else {
				result = reiser4_write_tail(&file, NULL, 0,
							    &new_size);
				if (result)
					return result;
				uf_info->container = UF_CONTAINER_TAILS;
			}
		}
		BUG_ON(result > 0);
		INODE_SET_FIELD(inode, i_size, new_size);
		file_update_time(&file);
		result = reiser4_update_sd(inode);
		BUG_ON(result != 0);
		reiser4_free_file_fsdata(&file);
	} else
		result = shorten_file(inode, new_size);
	return result;
}

/* plugin->u.write_sd_by_inode = write_sd_by_inode_common */

/**
 * load_file_hint - copy hint from struct file to local variable
 * @file: file to get hint from
 * @hint: structure to fill
 *
 * Reiser4 specific portion of struct file may contain information (hint)
 * stored on exiting from previous read or write. That information includes
 * seal of znode and coord within that znode where previous read or write
 * stopped. This function copies that information to @hint if it was stored or
<<<<<<< HEAD
 * initializes @hint by 0s  otherwise.
=======
 * initializes @hint by 0s otherwise.
>>>>>>> 0edb237f
 */
int load_file_hint(struct file *file, hint_t *hint)
{
	reiser4_file_fsdata *fsdata;

	if (file) {
		fsdata = reiser4_get_file_fsdata(file);
		if (IS_ERR(fsdata))
			return PTR_ERR(fsdata);

		spin_lock_inode(file->f_dentry->d_inode);
		if (reiser4_seal_is_set(&fsdata->reg.hint.seal)) {
			*hint = fsdata->reg.hint;
			init_lh(&hint->lh);
			hint->ext_coord.lh = &hint->lh;
			spin_unlock_inode(file->f_dentry->d_inode);
			/*
			 * force re-validation of the coord on the first
			 * iteration of the read/write loop.
			 */
			hint->ext_coord.valid = 0;
			assert("nikita-19892", coords_equal(&hint->seal.coord1,
							    &hint->ext_coord.
							    coord));
			return 0;
		}
		memset(&fsdata->reg.hint, 0, sizeof(hint_t));
		spin_unlock_inode(file->f_dentry->d_inode);
	}
	hint_init_zero(hint);
	return 0;
}

<<<<<<< HEAD
static void free_file_hint (hint_t *hint)
{
	done_lh(&hint->lh);
	kfree(hint);
}

static hint_t *get_file_hint_by_file(struct file *file)
{
	hint_t *hint;
	int ret;

	hint = kmalloc(sizeof(*hint), reiser4_ctx_gfp_mask_get());
	if (unlikely(hint == NULL))
		return ERR_PTR(RETERR(-ENOMEM));
	ret = load_file_hint(file, hint);
	if (unlikely(ret != 0))
		return ERR_PTR(ret);
	return hint;
}

=======
>>>>>>> 0edb237f
/**
 * save_file_hint - copy hint to reiser4 private struct file's part
 * @file: file to save hint in
 * @hint: hint to save
 *
 * This copies @hint to reiser4 private part of struct file. It can help
 * speedup future accesses to the file.
 */
void save_file_hint(struct file *file, const hint_t *hint)
{
	reiser4_file_fsdata *fsdata;

	assert("edward-1337", hint != NULL);

	if (!file || !reiser4_seal_is_set(&hint->seal))
		return;
	fsdata = reiser4_get_file_fsdata(file);
	assert("vs-965", !IS_ERR(fsdata));
	assert("nikita-19891",
	       coords_equal(&hint->seal.coord1, &hint->ext_coord.coord));
	assert("vs-30", hint->lh.owner == NULL);
	spin_lock_inode(file->f_dentry->d_inode);
	fsdata->reg.hint = *hint;
	spin_unlock_inode(file->f_dentry->d_inode);
	return;
}

void reiser4_unset_hint(hint_t * hint)
{
	assert("vs-1315", hint);
	hint->ext_coord.valid = 0;
	reiser4_seal_done(&hint->seal);
	done_lh(&hint->lh);
}

/* coord must be set properly. So, that reiser4_set_hint
   has nothing to do */
void reiser4_set_hint(hint_t * hint, const reiser4_key * key,
		      znode_lock_mode mode)
{
	ON_DEBUG(coord_t * coord = &hint->ext_coord.coord);
	assert("vs-1207", WITH_DATA(coord->node, check_coord(coord, key)));

	reiser4_seal_init(&hint->seal, &hint->ext_coord.coord, key);
	hint->offset = get_key_offset(key);
	hint->mode = mode;
	done_lh(&hint->lh);
}

int hint_is_set(const hint_t * hint)
{
	return reiser4_seal_is_set(&hint->seal);
}

#if REISER4_DEBUG
static int all_but_offset_key_eq(const reiser4_key * k1, const reiser4_key * k2)
{
	return (get_key_locality(k1) == get_key_locality(k2) &&
		get_key_type(k1) == get_key_type(k2) &&
		get_key_band(k1) == get_key_band(k2) &&
		get_key_ordering(k1) == get_key_ordering(k2) &&
		get_key_objectid(k1) == get_key_objectid(k2));
}
#endif

int
hint_validate(hint_t * hint, const reiser4_key * key, int check_key,
	      znode_lock_mode lock_mode)
{
	if (!hint || !hint_is_set(hint) || hint->mode != lock_mode)
		/* hint either not set or set by different operation */
		return RETERR(-E_REPEAT);

	assert("vs-1277", all_but_offset_key_eq(key, &hint->seal.key));

	if (check_key && get_key_offset(key) != hint->offset)
		/* hint is set for different key */
		return RETERR(-E_REPEAT);

	assert("vs-31", hint->ext_coord.lh == &hint->lh);
	return reiser4_seal_validate(&hint->seal, &hint->ext_coord.coord, key,
				     hint->ext_coord.lh, lock_mode,
				     ZNODE_LOCK_LOPRI);
}

/**
 * find_or_create_extent -
 * @page:
 *
 *
 */
/* look for place at twig level for extent corresponding to page, call extent's writepage method to create
   unallocated extent if it does not exist yet, initialize jnode, capture page */
int find_or_create_extent(struct page *page)
{
	int result;
	struct inode *inode;
	int plugged_hole;

	jnode *node;

	assert("vs-1065", page->mapping && page->mapping->host);
	inode = page->mapping->host;

	lock_page(page);
	node = jnode_of_page(page);
	if (IS_ERR(node)) {
		unlock_page(page);
		return PTR_ERR(node);
	}
	JF_SET(node, JNODE_WRITE_PREPARED);
	unlock_page(page);

	if (node->blocknr == 0) {
		plugged_hole = 0;
		result = reiser4_update_extent(inode, node, page_offset(page),
					       &plugged_hole);
		if (result) {
<<<<<<< HEAD
			JF_CLR(node, JNODE_WRITE_PREPARED);
=======
 			JF_CLR(node, JNODE_WRITE_PREPARED);
>>>>>>> 0edb237f
			jput(node);
			warning("", "reiser4_update_extent failed: %d", result);
			return result;
		}
		if (plugged_hole)
			reiser4_update_sd(inode);
	} else {
		spin_lock_jnode(node);
		result = reiser4_try_capture(node, ZNODE_WRITE_LOCK, 0);
		BUG_ON(result != 0);
		jnode_make_dirty_locked(node);
		spin_unlock_jnode(node);
	}

	BUG_ON(node->atom == NULL);
	JF_CLR(node, JNODE_WRITE_PREPARED);
	jput(node);

	if (get_current_context()->entd) {
		entd_context *ent = get_entd_context(node->tree->super);

		if (ent->cur_request->page == page)
			ent->cur_request->node = node;
	}
	return 0;
}

/**
 * has_anonymous_pages - check whether inode has pages dirtied via mmap
 * @inode: inode to check
 *
 * Returns true if inode's mapping has dirty pages which do not belong to any
 * atom. Those are either tagged PAGECACHE_TAG_REISER4_MOVED in mapping's page
 * tree or were eflushed and can be found via jnodes tagged
 * EFLUSH_TAG_ANONYMOUS in radix tree of jnodes.
 */
static int has_anonymous_pages(struct inode *inode)
{
	int result;

	read_lock_irq(&inode->i_mapping->tree_lock);
	result = radix_tree_tagged(&inode->i_mapping->page_tree, PAGECACHE_TAG_REISER4_MOVED);
	read_unlock_irq(&inode->i_mapping->tree_lock);
	return result;
}

/**
 * capture_page_and_create_extent -
 * @page: page to be captured
 *
 * Grabs space for extent creation and stat data update and calls function to
 * do actual work.
 */
static int capture_page_and_create_extent(struct page *page)
{
	int result;
	struct inode *inode;

	assert("vs-1084", page->mapping && page->mapping->host);
	inode = page->mapping->host;
	assert("vs-1139",
	       unix_file_inode_data(inode)->container == UF_CONTAINER_EXTENTS);
	/* page belongs to file */
	assert("vs-1393",
	       inode->i_size > page_offset(page));

	/* page capture may require extent creation (if it does not exist yet)
	   and stat data's update (number of blocks changes on extent
	   creation) */
	grab_space_enable();
	result = reiser4_grab_space(2 * estimate_one_insert_into_item
				    (reiser4_tree_by_inode(inode)),
				    BA_CAN_COMMIT);
	if (likely(!result))
		result = find_or_create_extent(page);

	if (result != 0)
		SetPageError(page);
	return result;
}

/* this is implementation of method commit_write of struct
   address_space_operations for unix file plugin */
int
commit_write_unix_file(struct file *file, struct page *page,
		       unsigned from, unsigned to)
{
	reiser4_context *ctx;
	struct inode *inode;
	int result;

	assert("umka-3101", file != NULL);
	assert("umka-3102", page != NULL);
	assert("umka-3093", PageLocked(page));

	SetPageUptodate(page);

	inode = page->mapping->host;
	ctx = reiser4_init_context(page->mapping->host->i_sb);
	if (IS_ERR(ctx))
		return PTR_ERR(ctx);
	page_cache_get(page);
	unlock_page(page);
	result = capture_page_and_create_extent(page);
	lock_page(page);
	page_cache_release(page);

	/* don't commit transaction under inode semaphore */
	context_set_commit_async(ctx);
	reiser4_exit_context(ctx);
	return result;
}

static void drop_access(unix_file_info_t *uf_info)
{
	if (uf_info->exclusive_use)
		drop_exclusive_access(uf_info);
	else
		drop_nonexclusive_access(uf_info);
}

#define NEITHER_OBTAINED 0
#define EA_OBTAINED 1
#define NEA_OBTAINED 2

long batch_write_unix_file(struct file *file,
			   struct write_descriptor *desc,
			   size_t *written)
{
	int result;
	reiser4_context *ctx;
	struct inode *inode;
	unix_file_info_t *uf_info;
	ssize_t written1;
	int try_free_space;
	int to_write = PAGE_CACHE_SIZE * WRITE_GRANULARITY;
	size_t count;
	ssize_t (*write_op)(struct file *, const char __user *, size_t,
			    loff_t *pos);
	int ea;
	loff_t new_size;
	loff_t pos;
	char __user *buf;

	inode = file->f_dentry->d_inode;
	assert("vs-947", !reiser4_inode_get_flag(inode, REISER4_NO_SD));
	assert("vs-9471", (!reiser4_inode_get_flag(inode, REISER4_PART_MIXED)));

	ctx = reiser4_init_context(inode->i_sb);
	if (IS_ERR(ctx))
		return PTR_ERR(ctx);

	uf_info = unix_file_inode_data(inode);

	*written = 0;
	result = 0;
	try_free_space = 1;
	count = desc->count;
	pos = desc->pos;
	buf = desc->buf;

	ea = NEITHER_OBTAINED;

	new_size = i_size_read(inode);
	if (pos + count > new_size)
		new_size = pos + count;

	while (count) {
		if (count < to_write)
			to_write = count;

		if (uf_info->container == UF_CONTAINER_EMPTY) {
			get_exclusive_access(uf_info);
			ea = EA_OBTAINED;
			if (uf_info->container != UF_CONTAINER_EMPTY) {
				/* file is made not empty by another process */
				drop_exclusive_access(uf_info);
				ea = NEITHER_OBTAINED;
				continue;
			}
		} else if (uf_info->container == UF_CONTAINER_UNKNOWN) {
			/*
			 * get exclusive access directly just to not have to
			 * re-obtain it if file will appear empty
			 */
			get_exclusive_access(uf_info);
			ea = EA_OBTAINED;
			result = find_file_state(inode, uf_info);
			if (result) {
				drop_exclusive_access(uf_info);
				ea = NEITHER_OBTAINED;
				break;
			}
		} else {
			get_nonexclusive_access(uf_info);
			ea = NEA_OBTAINED;
		}

		/* either EA or NEA is obtained. Choose item write method */
		if (uf_info->container == UF_CONTAINER_EXTENTS) {
			/* file is built of extent items */
			write_op = reiser4_write_extent;
		} else if (uf_info->container == UF_CONTAINER_EMPTY) {
			/* file is empty */
			if (should_have_notail(uf_info, new_size))
				write_op = reiser4_write_extent;
			else
				write_op = reiser4_write_tail;
		} else {
			/* file is built of tail items */
			if (should_have_notail(uf_info, new_size)) {
				if (ea == NEA_OBTAINED) {
					drop_nonexclusive_access(uf_info);
					get_exclusive_access(uf_info);
					ea = EA_OBTAINED;
				}
				if (uf_info->container == UF_CONTAINER_TAILS) {
					/*
					 * if file is being convered by another
					 * process - wait until it completes
					 */
					while (1) {
						if (reiser4_inode_get_flag(inode,
									   REISER4_PART_IN_CONV)) {
							drop_exclusive_access(uf_info);
							schedule();
							get_exclusive_access(uf_info);
							continue;
						}
						break;
					}
					if (uf_info->container ==  UF_CONTAINER_TAILS) {
						result = tail2extent(uf_info);
						if (result)
							break;
					}
				}
				drop_exclusive_access(uf_info);
				ea = NEITHER_OBTAINED;
				continue;
			}
			write_op = reiser4_write_tail;
		}

		written1 = write_op(file, buf, to_write, &pos);
		if (written1 == -ENOSPC && try_free_space) {
			drop_access(uf_info);
			txnmgr_force_commit_all(inode->i_sb, 0);
			try_free_space = 0;
			continue;
		}
		if (written1 < 0) {
			drop_access(uf_info);
			result = written1;
			break;
		}
		/* something is written. */
		if (uf_info->container == UF_CONTAINER_EMPTY) {
			assert("", ea == EA_OBTAINED);
			uf_info->container =
				(write_op == reiser4_write_extent) ?
				UF_CONTAINER_EXTENTS : UF_CONTAINER_TAILS;
		} else {
			assert("", ergo(uf_info->container == UF_CONTAINER_EXTENTS,
					write_op == reiser4_write_extent));
			assert("", ergo(uf_info->container == UF_CONTAINER_TAILS,
					write_op == reiser4_write_tail));
		}
		pos += written1;
		if (pos > inode->i_size)
			i_size_write(inode, pos);
		file_update_time(file);
		result = reiser4_update_sd(inode);
		if (result) {
			drop_access(uf_info);
			break;
		}
		drop_access(uf_info);
		ea = NEITHER_OBTAINED;
		reiser4_txn_restart(ctx);
		current->journal_info = NULL;
		/*
		 * tell VM how many pages were dirtied. Maybe number of pages
		 * which were dirty already should not be counted
		 */
		balance_dirty_pages_ratelimited_nr(inode->i_mapping,
						   (written1 + PAGE_CACHE_SIZE - 1) / PAGE_CACHE_SIZE);
		current->journal_info = ctx;

<<<<<<< HEAD
		count -= written1;
		buf += written1;
		*written += written1;
	}
=======
	inode = page->mapping->host;
	ctx = reiser4_init_context(page->mapping->host->i_sb);
	if (IS_ERR(ctx))
		return PTR_ERR(ctx);
	page_cache_get(page);
	unlock_page(page);
	result = capture_page_and_create_extent(page);
	lock_page(page);
	page_cache_release(page);
>>>>>>> 0edb237f

	context_set_commit_async(ctx);
	reiser4_exit_context(ctx);
	return result;
}

<<<<<<< HEAD
ssize_t write_unix_file(struct file *file, const char __user *buf,
			size_t count, loff_t *off)
{
	return do_sync_write(file, buf, count, off);
=======
static void drop_access(unix_file_info_t *uf_info)
{
	if (uf_info->exclusive_use)
		drop_exclusive_access(uf_info);
	else
		drop_nonexclusive_access(uf_info);
}

#define NEITHER_OBTAINED 0
#define EA_OBTAINED 1
#define NEA_OBTAINED 2

long batch_write_unix_file(struct file *file,
			   struct write_descriptor *desc,
			   size_t *written)
{
	int result;
	reiser4_context *ctx;
	struct inode *inode;
	unix_file_info_t *uf_info;
	ssize_t written1;
	int try_free_space;
	int to_write = PAGE_CACHE_SIZE * WRITE_GRANULARITY;
	size_t count;
	ssize_t (*write_op)(struct file *, const char __user *, size_t,
			    loff_t *pos);
	int ea;
	loff_t new_size;
	loff_t pos;
	char __user *buf;

	inode = file->f_dentry->d_inode;
	assert("vs-947", !reiser4_inode_get_flag(inode, REISER4_NO_SD));
	assert("vs-9471", (!reiser4_inode_get_flag(inode, REISER4_PART_MIXED)));

	ctx = reiser4_init_context(inode->i_sb);
	if (IS_ERR(ctx))
		return PTR_ERR(ctx);

	uf_info = unix_file_inode_data(inode);

	*written = 0;
	result = 0;
	try_free_space = 1;
	count = desc->count;
	pos = desc->pos;
	buf = desc->buf;

	ea = NEITHER_OBTAINED;

	new_size = i_size_read(inode);
	if (pos + count > new_size)
		new_size = pos + count;

	while (count) {
		if (count < to_write)
			to_write = count;

		if (uf_info->container == UF_CONTAINER_EMPTY) {
			get_exclusive_access(uf_info);
			ea = EA_OBTAINED;
			if (uf_info->container != UF_CONTAINER_EMPTY) {
				/* file is made not empty by another process */
				drop_exclusive_access(uf_info);
				ea = NEITHER_OBTAINED;
				continue;
			}
		} else if (uf_info->container == UF_CONTAINER_UNKNOWN) {
			/*
			 * get exclusive access directly just to not have to
			 * re-obtain it if file will appear empty
			 */
			get_exclusive_access(uf_info);
			ea = EA_OBTAINED;
			result = find_file_state(inode, uf_info);
			if (result) {
				drop_exclusive_access(uf_info);
				ea = NEITHER_OBTAINED;
				break;
			}
		} else {
			get_nonexclusive_access(uf_info);
			ea = NEA_OBTAINED;
		}

		/* either EA or NEA is obtained. Choose item write method */
		if (uf_info->container == UF_CONTAINER_EXTENTS) {
			/* file is built of extent items */
			write_op = reiser4_write_extent;
		} else if (uf_info->container == UF_CONTAINER_EMPTY) {
			/* file is empty */
			if (should_have_notail(uf_info, new_size))
				write_op = reiser4_write_extent;
			else
				write_op = reiser4_write_tail;
		} else {
			/* file is built of tail items */
			if (should_have_notail(uf_info, new_size)) {
				if (ea == NEA_OBTAINED) {
					drop_nonexclusive_access(uf_info);
					get_exclusive_access(uf_info);
					ea = EA_OBTAINED;
				}
				if (uf_info->container == UF_CONTAINER_TAILS) {
					/*
					 * if file is being convered by another
					 * process - wait until it completes
					 */
					while (1) {
						if (reiser4_inode_get_flag(inode,
									   REISER4_PART_IN_CONV)) {
							drop_exclusive_access(uf_info);
							schedule();
							get_exclusive_access(uf_info);
							continue;
						}
						break;
					}
					if (uf_info->container ==  UF_CONTAINER_TAILS) {
						result = tail2extent(uf_info);
						if (result)
							break;
					}
				}
				drop_exclusive_access(uf_info);
				ea = NEITHER_OBTAINED;
				continue;
			}
			write_op = reiser4_write_tail;
		}

		written1 = write_op(file, buf, to_write, &pos);
		if (written1 == -ENOSPC && try_free_space) {
			drop_access(uf_info);
			txnmgr_force_commit_all(inode->i_sb, 0);
			try_free_space = 0;
			continue;
		}
		if (written1 < 0) {
			drop_access(uf_info);
			result = written1;
			break;
		}
		/* something is written. */
		if (uf_info->container == UF_CONTAINER_EMPTY) {
			assert("", ea == EA_OBTAINED);
			uf_info->container =
				(write_op == reiser4_write_extent) ?
				UF_CONTAINER_EXTENTS : UF_CONTAINER_TAILS;
		} else {
			assert("", ergo(uf_info->container == UF_CONTAINER_EXTENTS,
					write_op == reiser4_write_extent));
			assert("", ergo(uf_info->container == UF_CONTAINER_TAILS,
					write_op == reiser4_write_tail));
		}
		pos += written1;
		if (pos > inode->i_size)
			i_size_write(inode, pos);
		file_update_time(file);
		result = reiser4_update_sd(inode);
		if (result) {
			drop_access(uf_info);
			break;
		}
		drop_access(uf_info);
		ea = NEITHER_OBTAINED;
		reiser4_txn_restart(ctx);
		current->journal_info = NULL;
		/*
		 * tell VM how many pages were dirtied. Maybe number of pages
		 * which were dirty already should not be counted
		 */
		balance_dirty_pages_ratelimited_nr(inode->i_mapping,
						   (written1 + PAGE_CACHE_SIZE - 1) / PAGE_CACHE_SIZE);
		current->journal_info = ctx;

		count -= written1;
		buf += written1;
		*written += written1;
	}

	context_set_commit_async(ctx);
	reiser4_exit_context(ctx);
	return result;
>>>>>>> 0edb237f
}

/*
 * Support for "anonymous" pages and jnodes.
 *
 * When file is write-accessed through mmap pages can be dirtied from the user
 * level. In this case kernel is not notified until one of following happens:
 *
 *     (1) msync()
 *
 *     (2) truncate() (either explicit or through unlink)
 *
 *     (3) VM scanner starts reclaiming mapped pages, dirtying them before
 *     starting write-back.
 *
 * As a result of (3) ->writepage may be called on a dirty page without
 * jnode. Such page is called "anonymous" in reiser4. Certain work-loads
 * (iozone) generate huge number of anonymous pages. Emergency flush handles
 * this situation by creating jnode for anonymous page, starting IO on the
 * page, and marking jnode with JNODE_KEEPME bit so that it's not thrown out of
 * memory. Such jnode is also called anonymous.
 *
 * reiser4_sync_sb() method tries to insert anonymous pages and jnodes into
 * tree. This is done by capture_anonymous_*() functions below.
 */

/**
 * capture_anonymous_page - involve page into transaction
 * @pg: page to deal with
 *
 * Takes care that @page has corresponding metadata in the tree, creates jnode
 * for @page and captures it. On success 1 is returned.
 */
static int capture_anonymous_page(struct page *page)
{
	int result;

	if (PageWriteback(page))
		/* FIXME: do nothing? */
		return 0;

	result = capture_page_and_create_extent(page);
	if (result == 0) {
		result = 1;
	} else
		warning("nikita-3329",
				"Cannot capture anon page: %i", result);

	return result;
}

/**
 * capture_anonymous_pages - find and capture pages dirtied via mmap
 * @mapping: address space where to look for pages
 * @index: start index
 * @to_capture: maximum number of pages to capture
 *
 * Looks for pages tagged REISER4_MOVED starting from the *@index-th page,
 * captures (involves into atom) them, returns number of captured pages,
 * updates @index to next page after the last captured one.
 */
static int
capture_anonymous_pages(struct address_space *mapping, pgoff_t *index,
			unsigned int to_capture)
{
	int result;
	struct pagevec pvec;
	unsigned int i, count;
	int nr;

	pagevec_init(&pvec, 0);
	count = min(pagevec_space(&pvec), to_capture);
	nr = 0;

	/* find pages tagged MOVED */
	write_lock_irq(&mapping->tree_lock);
	pvec.nr = radix_tree_gang_lookup_tag(&mapping->page_tree,
					     (void **)pvec.pages, *index, count,
					     PAGECACHE_TAG_REISER4_MOVED);
	if (pagevec_count(&pvec) == 0) {
		/*
		 * there are no pages tagged MOVED in mapping->page_tree
		 * starting from *index
		 */
		write_unlock_irq(&mapping->tree_lock);
		*index = (pgoff_t)-1;
		return 0;
	}

	/* clear MOVED tag for all found pages */
	for (i = 0; i < pagevec_count(&pvec); i++) {
		void *p;

		page_cache_get(pvec.pages[i]);
		p = radix_tree_tag_clear(&mapping->page_tree, pvec.pages[i]->index,
					 PAGECACHE_TAG_REISER4_MOVED);
		assert("vs-49", p == pvec.pages[i]);
	}
	write_unlock_irq(&mapping->tree_lock);

	*index = pvec.pages[i - 1]->index + 1;

	for (i = 0; i < pagevec_count(&pvec); i++) {
		/*
		 * tag PAGECACHE_TAG_REISER4_MOVED will be cleared by
		 * reiser4_set_page_dirty_internal which is called when jnode is
		 * captured
		 */
		result = capture_anonymous_page(pvec.pages[i]);
		if (result == 1)
			nr++;
		else {
			if (result < 0) {
				warning("vs-1454",
					"failed to capture page: "
					"result=%d, captured=%d)\n",
					result, i);

				/*
				 * set MOVED tag to all pages which left not
				 * captured
				 */
				write_lock_irq(&mapping->tree_lock);
				for (; i < pagevec_count(&pvec); i ++) {
					radix_tree_tag_set(&mapping->page_tree,
							   pvec.pages[i]->index,
							   PAGECACHE_TAG_REISER4_MOVED);
				}
				write_unlock_irq(&mapping->tree_lock);

				pagevec_release(&pvec);
				return result;
			} else {
				/*
				 * result == 0. capture_anonymous_page returns
				 * 0 for Writeback-ed page. Set MOVED tag on
				 * that page
				 */
				write_lock_irq(&mapping->tree_lock);
				radix_tree_tag_set(&mapping->page_tree,
						   pvec.pages[i]->index,
						   PAGECACHE_TAG_REISER4_MOVED);
				write_unlock_irq(&mapping->tree_lock);
				if (i == 0)
					*index = pvec.pages[0]->index;
				else
					*index = pvec.pages[i - 1]->index + 1;
			}
		}
	}
	pagevec_release(&pvec);
	return nr;
}

/**
 * capture_anonymous_jnodes - find and capture anonymous jnodes
 * @mapping: address space where to look for jnodes
 * @from: start index
 * @to: end index
 * @to_capture: maximum number of jnodes to capture
 *
 * Looks for jnodes tagged EFLUSH_TAG_ANONYMOUS in inode's tree of jnodes in
 * the range of indexes @from-@to and captures them, returns number of captured
 * jnodes, updates @from to next jnode after the last captured one.
 */
static int
capture_anonymous_jnodes(struct address_space *mapping,
			 pgoff_t *from, pgoff_t to, int to_capture)
{
	*from = to;
	return 0;
}

/*
 * Commit atom of the jnode of a page.
 */
static int sync_page(struct page *page)
{
	int result;
	do {
		jnode *node;
		txn_atom *atom;

		lock_page(page);
		node = jprivate(page);
		if (node != NULL) {
			spin_lock_jnode(node);
			atom = jnode_get_atom(node);
			spin_unlock_jnode(node);
		} else
			atom = NULL;
		unlock_page(page);
		result = reiser4_sync_atom(atom);
	} while (result == -E_REPEAT);
	/*
	 * ZAM-FIXME-HANS: document the logic of this loop, is it just to
	 * handle the case where more pages get added to the atom while we are
	 * syncing it?
	 */
	assert("nikita-3485", ergo(result == 0,
				   get_current_context()->trans->atom == NULL));
	return result;
}

/*
 * Commit atoms of pages on @pages list.
 * call sync_page for each page from mapping's page tree
 */
static int sync_page_list(struct inode *inode)
{
	int result;
	struct address_space *mapping;
	unsigned long from;	/* start index for radix_tree_gang_lookup */
	unsigned int found;	/* return value for radix_tree_gang_lookup */

	mapping = inode->i_mapping;
	from = 0;
	result = 0;
	read_lock_irq(&mapping->tree_lock);
	while (result == 0) {
		struct page *page;

		found =
		    radix_tree_gang_lookup(&mapping->page_tree, (void **)&page,
					   from, 1);
		assert("", found < 2);
		if (found == 0)
			break;

		/* page may not leave radix tree because it is protected from truncating by inode->i_mutex locked by
		   sys_fsync */
		page_cache_get(page);
		read_unlock_irq(&mapping->tree_lock);

		from = page->index + 1;

		result = sync_page(page);

		page_cache_release(page);
		read_lock_irq(&mapping->tree_lock);
	}

	read_unlock_irq(&mapping->tree_lock);
	return result;
}

static int commit_file_atoms(struct inode *inode)
{
	int result;
	unix_file_info_t *uf_info;

	uf_info = unix_file_inode_data(inode);

	get_exclusive_access(uf_info);
	/*
	 * find what items file is made from
	 */
	result = find_file_state(inode, uf_info);
	drop_exclusive_access(uf_info);
	if (result != 0)
		return result;

	/*
	 * file state cannot change because we are under ->i_mutex
	 */
	switch (uf_info->container) {
	case UF_CONTAINER_EXTENTS:
		/* find_file_state might open join an atom */
		reiser4_txn_restart_current();
		result =
		    /*
		     * when we are called by
		     * filemap_fdatawrite->
		     *    do_writepages()->
		     *       reiser4_writepages()
		     *
		     * inode->i_mapping->dirty_pages are spices into
		     * ->io_pages, leaving ->dirty_pages dirty.
		     *
		     * When we are called from
		     * reiser4_fsync()->sync_unix_file(), we have to
		     * commit atoms of all pages on the ->dirty_list.
		     *
		     * So for simplicity we just commit ->io_pages and
		     * ->dirty_pages.
		     */
		    sync_page_list(inode);
		break;
	case UF_CONTAINER_TAILS:
		/*
		 * NOTE-NIKITA probably we can be smarter for tails. For now
		 * just commit all existing atoms.
		 */
		result = txnmgr_force_commit_all(inode->i_sb, 0);
		break;
	case UF_CONTAINER_EMPTY:
		result = 0;
		break;
	case UF_CONTAINER_UNKNOWN:
	default:
		result = -EIO;
		break;
	}

	/*
	 * commit current transaction: there can be captured nodes from
	 * find_file_state() and finish_conversion().
	 */
	reiser4_txn_restart_current();
	return result;
}

/**
 * writepages_unix_file - writepages of struct address_space_operations
 * @mapping:
 * @wbc:
 *
 * This captures anonymous pages and anonymous jnodes. Anonymous pages are
 * pages which are dirtied via mmapping. Anonymous jnodes are ones which were
 * created by reiser4_writepage.
 */
int writepages_unix_file(struct address_space *mapping,
		     struct writeback_control *wbc)
{
	int result;
	unix_file_info_t *uf_info;
	pgoff_t pindex, jindex, nr_pages;
	long to_capture;
	struct inode *inode;

	inode = mapping->host;
	if (!has_anonymous_pages(inode)) {
		result = 0;
		goto end;
	}
	jindex = pindex = wbc->range_start >> PAGE_CACHE_SHIFT;
	result = 0;
	nr_pages =
	    (i_size_read(inode) + PAGE_CACHE_SIZE - 1) >> PAGE_CACHE_SHIFT;
	uf_info = unix_file_inode_data(inode);

	do {
		reiser4_context *ctx;

		if (wbc->sync_mode != WB_SYNC_ALL)
			to_capture = min(wbc->nr_to_write, CAPTURE_APAGE_BURST);
		else
			to_capture = CAPTURE_APAGE_BURST;

		ctx = reiser4_init_context(inode->i_sb);
		if (IS_ERR(ctx)) {
			result = PTR_ERR(ctx);
			break;
		}
		/* avoid recursive calls to ->sync_inodes */
		ctx->nobalance = 1;
		assert("zam-760", lock_stack_isclean(get_current_lock_stack()));
		assert("", LOCK_CNT_NIL(inode_sem_w));
		assert("", LOCK_CNT_NIL(inode_sem_r));

		reiser4_txn_restart_current();

		/* we have to get nonexclusive access to the file */
		if (get_current_context()->entd) {
			/*
			 * use nonblocking version of nonexclusive_access to
			 * avoid deadlock which might look like the following:
			 * process P1 holds NEA on file F1 and called entd to
			 * reclaim some memory. Entd works for P1 and is going
			 * to capture pages of file F2. To do that entd has to
			 * get NEA to F2. F2 is held by process P2 which also
			 * called entd. But entd is serving P1 at the moment
			 * and P2 has to wait. Process P3 trying to get EA to
			 * file F2. Existence of pending EA request to file F2
			 * makes impossible for entd to get NEA to file
			 * F2. Neither of these process can continue. Using
			 * nonblocking version of gettign NEA is supposed to
			 * avoid this deadlock.
			 */
			if (try_to_get_nonexclusive_access(uf_info) == 0) {
				result = RETERR(-EBUSY);
				reiser4_exit_context(ctx);
				break;
			}
		} else
			get_nonexclusive_access(uf_info);

		while (to_capture > 0) {
			pgoff_t start;

			assert("vs-1727", jindex <= pindex);
			if (pindex == jindex) {
				start = pindex;
				result =
				    capture_anonymous_pages(inode->i_mapping,
							    &pindex,
							    to_capture);
				if (result <= 0)
					break;
				to_capture -= result;
				wbc->nr_to_write -= result;
				if (start + result == pindex) {
					jindex = pindex;
					continue;
				}
				if (to_capture <= 0)
					break;
			}
			/* deal with anonymous jnodes between jindex and pindex */
			result =
			    capture_anonymous_jnodes(inode->i_mapping, &jindex,
						     pindex, to_capture);
			if (result < 0)
				break;
			to_capture -= result;
			get_current_context()->nr_captured += result;

			if (jindex == (pgoff_t) - 1) {
				assert("vs-1728", pindex == (pgoff_t) - 1);
				break;
			}
		}
		if (to_capture <= 0)
			/* there may be left more pages */
			__mark_inode_dirty(inode, I_DIRTY_PAGES);

		drop_nonexclusive_access(uf_info);
		if (result < 0) {
			/* error happened */
			reiser4_exit_context(ctx);
			return result;
		}
		if (wbc->sync_mode != WB_SYNC_ALL) {
			reiser4_exit_context(ctx);
			return 0;
		}
		result = commit_file_atoms(inode);
		reiser4_exit_context(ctx);
		if (pindex >= nr_pages && jindex == pindex)
			break;
	} while (1);

      end:
	if (is_in_reiser4_context()) {
		if (get_current_context()->nr_captured >= CAPTURE_APAGE_BURST) {
			/*
			 * there are already pages to flush, flush them out, do
			 * not delay until end of reiser4_sync_inodes
			 */
			reiser4_writeout(inode->i_sb, wbc);
			get_current_context()->nr_captured = 0;
		}
	}
	return result;
}

/*
 * ->sync() method for unix file.
 *
 * We are trying to be smart here. Instead of committing all atoms (original
 * solution), we scan dirty pages of this file and commit all atoms they are
 * part of.
 *
 * Situation is complicated by anonymous pages: i.e., extent-less pages
 * dirtied through mmap. Fortunately sys_fsync() first calls
 * filemap_fdatawrite() that will ultimately call reiser4_writepages(), insert
 * all missing extents and capture anonymous pages.
 */
int sync_unix_file(struct file *file, struct dentry *dentry, int datasync)
{
	reiser4_context *ctx;
	txn_atom *atom;
	reiser4_block_nr reserve;

	ctx = reiser4_init_context(dentry->d_inode->i_sb);
	if (IS_ERR(ctx))
		return PTR_ERR(ctx);

	reserve = estimate_update_common(dentry->d_inode);
	if (reiser4_grab_space(reserve, BA_CAN_COMMIT)) {
		reiser4_exit_context(ctx);
		return RETERR(-ENOSPC);
	}
	write_sd_by_inode_common(dentry->d_inode);

	atom = get_current_atom_locked();
	spin_lock_txnh(ctx->trans);
	force_commit_atom(ctx->trans);
	reiser4_exit_context(ctx);
	return 0;
}

/**
 * readpage_unix_file_nolock - readpage of struct address_space_operations
 * @file:
 * @page:
 *
 * Compose a key and search for item containing information about @page
 * data. If item is found - its readpage method is called.
 */
int readpage_unix_file(struct file *file, struct page *page)
{
	reiser4_context *ctx;
	int result;
	struct inode *inode;
	reiser4_key key;
	item_plugin *iplug;
	hint_t *hint;
	lock_handle *lh;
	coord_t *coord;

	assert("vs-1062", PageLocked(page));
	assert("vs-976", !PageUptodate(page));
	assert("vs-1061", page->mapping && page->mapping->host);

<<<<<<< HEAD
	printk(KERN_DEBUG "REISER4 : debug : readpage_uf called\n");

=======
>>>>>>> 0edb237f
	if (page->mapping->host->i_size <= page_offset(page)) {
		/* page is out of file already */
		unlock_page(page);
		return -EINVAL;
	}

	inode = page->mapping->host;
	ctx = reiser4_init_context(inode->i_sb);
	if (IS_ERR(ctx)) {
		unlock_page(page);
		return PTR_ERR(ctx);
	}

<<<<<<< HEAD
	hint = get_file_hint_by_file(file);
	if (unlikely(IS_ERR(hint))) {
=======
	hint = kmalloc(sizeof(*hint), reiser4_ctx_gfp_mask_get());
	if (hint == NULL) {
		unlock_page(page);
		reiser4_exit_context(ctx);
		return RETERR(-ENOMEM);
	}

	result = load_file_hint(file, hint);
	if (result) {
		kfree(hint);
>>>>>>> 0edb237f
		unlock_page(page);
		reiser4_exit_context(ctx);
		return PTR_ERR(hint);
	}
	lh = &hint->lh;

	/* get key of first byte of the page */
	key_by_inode_and_offset_common(inode, page_offset(page), &key);

	/* look for file metadata corresponding to first byte of page */
	page_cache_get(page);
	unlock_page(page);
	result = find_file_item(hint, &key, ZNODE_READ_LOCK, inode);
	lock_page(page);
	page_cache_release(page);

	if (page->mapping == NULL) {
		/*
		 * readpage allows truncate to run concurrently. Page was
		 * truncated while it was not locked
		 */
<<<<<<< HEAD
		result = RETERR(-EINVAL);
		goto out_unlock;
=======
		done_lh(lh);
		kfree(hint);
		unlock_page(page);
		reiser4_txn_restart(ctx);
		reiser4_exit_context(ctx);
		return -EINVAL;
>>>>>>> 0edb237f
	}

	if (result != CBK_COORD_FOUND || hint->ext_coord.coord.between != AT_UNIT) {
		if (result == CBK_COORD_FOUND &&
		    hint->ext_coord.coord.between != AT_UNIT)
			/* file is truncated */
			result = -EINVAL;
<<<<<<< HEAD
		goto out_unlock;
=======
		done_lh(lh);
		kfree(hint);
		unlock_page(page);
		reiser4_txn_restart(ctx);
		reiser4_exit_context(ctx);
		return result;
>>>>>>> 0edb237f
	}

	/*
	 * item corresponding to page is found. It can not be removed because
	 * znode lock is held
	 */
	if (PageUptodate(page)) {
<<<<<<< HEAD
		result = 0;
		goto out_unlock;
=======
		done_lh(lh);
		kfree(hint);
		unlock_page(page);
		reiser4_txn_restart(ctx);
		reiser4_exit_context(ctx);
		return 0;
>>>>>>> 0edb237f
	}

	coord = &hint->ext_coord.coord;
	result = zload(coord->node);
<<<<<<< HEAD
	if (result)
		goto out_unlock;
=======
	if (result) {
		done_lh(lh);
		kfree(hint);
		unlock_page(page);
		reiser4_txn_restart(ctx);
		reiser4_exit_context(ctx);
		return result;
	}
>>>>>>> 0edb237f

	validate_extended_coord(&hint->ext_coord, page_offset(page));

	if (!coord_is_existing_unit(coord)) {
		/* this indicates corruption */
		warning("vs-280",
			"Looking for page %lu of file %llu (size %lli). "
			"No file items found (%d). File is corrupted?\n",
			page->index, (unsigned long long)get_inode_oid(inode),
			inode->i_size, result);
		zrelse(coord->node);
<<<<<<< HEAD
		result = RETERR(-EIO);
		goto out_unlock;
=======
		done_lh(lh);
		kfree(hint);
		unlock_page(page);
		reiser4_txn_restart(ctx);
		reiser4_exit_context(ctx);
		return RETERR(-EIO);
>>>>>>> 0edb237f
	}

	/*
	 * get plugin of found item or use plugin if extent if there are no
	 * one
	 */
	iplug = item_plugin_by_coord(coord);
	if (iplug->s.file.readpage)
		result = iplug->s.file.readpage(coord, page);
	else
		result = RETERR(-EINVAL);

	if (!result) {
		set_key_offset(&key,
			       (loff_t) (page->index + 1) << PAGE_CACHE_SHIFT);
		/* FIXME should call reiser4_set_hint() */
		reiser4_unset_hint(hint);
	} else {
		unlock_page(page);
		reiser4_unset_hint(hint);
	}
	assert("vs-979",
	       ergo(result == 0, (PageLocked(page) || PageUptodate(page))));
	assert("vs-9791", ergo(result != 0, !PageLocked(page)));

	zrelse(coord->node);

	save_file_hint(file, hint);

	/*
	 * FIXME: explain why it is needed. HINT: page allocation in write can
	 * not be done when atom is not NULL because reiser4_writepage can not
	 * kick entd and have to eflush
	 */
<<<<<<< HEAD
	if (0) {
out_unlock:
		unlock_page(page);
	}
	free_file_hint(hint);
=======
>>>>>>> 0edb237f
	reiser4_txn_restart(ctx);
	reiser4_exit_context(ctx);
	return result;
}

struct uf_readpages_context {
	lock_handle lh;
	coord_t coord;
};

/* A callback function for readpages_unix_file/read_cache_pages.
 * It assumes that the file is build of extents.
 *
 * @data -- a pointer to reiser4_readpages_context object,
 *            to save the twig lock and the coord between
 *            read_cache_page iterations.
 * @page -- page to start read.
 */
static int uf_readpages_filler(void * data, struct page * page)
{
	struct uf_readpages_context *rc = data;
	jnode * node;
	int ret = 0;
	reiser4_extent *ext;
	__u64 ext_index;
	int cbk_done = 0;
	struct address_space * mapping = page->mapping;

	if (PageUptodate(page)) {
		unlock_page(page);
		return 0;
	}
	node = jnode_of_page(page);
	if (unlikely(IS_ERR(node))) {
		ret = PTR_ERR(node);
		goto err;
	}
	if (rc->lh.node == 0) {
<<<<<<< HEAD
=======
		/* no twig lock  - have to do tree search. */
>>>>>>> 0edb237f
		reiser4_key key;
	repeat:
		unlock_page(page);
		key_by_inode_and_offset_common(
			mapping->host, page_offset(page), &key);
		ret = coord_by_key(
			&get_super_private(mapping->host->i_sb)->tree,
			&key, &rc->coord, &rc->lh,
			ZNODE_READ_LOCK, FIND_EXACT,
			TWIG_LEVEL, TWIG_LEVEL, CBK_UNIQUE, NULL);
		lock_page(page);
		cbk_done = 1;
		if (ret != 0)
			goto err;
	}
	ret = zload(rc->coord.node);
	if (ret)
		goto err;
<<<<<<< HEAD
=======
	if (!coord_is_existing_item(&rc->coord) ||
	    !item_is_extent(&rc->coord)) {
		zrelse(rc->coord.node);
		ret = RETERR(-EIO);
		goto err;
	}
>>>>>>> 0edb237f
	ext = extent_by_coord(&rc->coord);
	ext_index = extent_unit_index(&rc->coord);
	if (page->index < ext_index || page->index >= ext_index + extent_get_width(ext))
	{
<<<<<<< HEAD
		/* the page index doesn't belong to the extent unit which the
		 * coord points to, -- release the lock and repeat with tree
		 * search. */
		zrelse(rc->coord.node);
		done_lh(&rc->lh);
		/* we can be here after a CBK call only in case of corruption
		 * of the tree or the tree lookup algorithm bug. */
		if (unlikely(cbk_done)) {
                        ret = RETERR(-EIO);
                        goto err;
                }
		goto repeat;
	}
	ret = do_readpage_extent(ext, page->index - ext_index, page);
	zrelse(rc->coord.node);
	if (ret) {
	err:
=======
		/* the page index doesn't belong to the extent unit which the coord points to,
		 *  -- release the lock and repeat with tree search. */
		zrelse(rc->coord.node);
		done_lh(&rc->lh);
		/* we can be here after a CBK call only in case of corruption of the tree
		 * or the tree lookup algorithm bug. */
		if (unlikely(cbk_done)) {
			ret = RETERR(-EIO);
			goto err;
		}
		goto repeat;
	}
	ret = reiser4_do_readpage_extent(ext, page->index - ext_index, page);
	zrelse(rc->coord.node);
	if (ret) {
err:
>>>>>>> 0edb237f
		unlock_page(page);
	}
	jput(node);
	return ret;
}

<<<<<<< HEAD
/* A readpages cleanup helper
 * FIXME to be moved to the VFS layer */
void reiser4_readpages_cleanup(struct list_head *pages)
{
	while (!list_empty(pages)) {
		struct page *victim;

		victim = list_entry(pages->prev, struct page, lru);
		list_del(&victim->lru);
		page_cache_release(victim);
	}	
}

/* A callback function for readpages_unix_file/read_cache_pages.
 * It assumes that the file is build of extents.
 *
 * @data -- a pointer to reiser4_readpages_context object,
 *            to save the twig lock and the coord between
 *            read_cache_page iterations.
 * @page -- page to start read.
 */
int readpages_unix_file(struct file *file, struct address_space *mapping,
			struct list_head *pages, unsigned nr_pages)
{
=======
/**
 * readpages_unix_file - called by the readahead code, starts reading for each
 * page of given list of pages
 */
int readpages_unix_file(
	struct file *file, struct address_space *mapping,
	struct list_head *pages, unsigned nr_pages)
{
>>>>>>> 0edb237f
	reiser4_context *ctx;
	struct uf_readpages_context rc;
	int ret;

	ctx = reiser4_init_context(mapping->host->i_sb);
	if (IS_ERR(ctx)) {
<<<<<<< HEAD
		reiser4_readpages_cleanup(pages);
		return PTR_ERR(ctx);
        }
=======
		put_pages_list(pages);
		return PTR_ERR(ctx);
	}
>>>>>>> 0edb237f
	init_lh(&rc.lh);
	ret = read_cache_pages(mapping, pages,  uf_readpages_filler, &rc);
	done_lh(&rc.lh);
	context_set_commit_async(ctx);
	/* close the transaction to protect further page allocation from deadlocks */
	reiser4_txn_restart(ctx);
	reiser4_exit_context(ctx);
	return ret;
}

static reiser4_block_nr unix_file_estimate_read(struct inode *inode,
						loff_t count UNUSED_ARG)
{
	/* We should reserve one block, because of updating of the stat data
	   item */
	assert("vs-1249",
	       inode_file_plugin(inode)->estimate.update ==
	       estimate_update_common);
	return estimate_update_common(inode);
}

/* this is called with nonexclusive access obtained, file's container can not change */
static ssize_t read_file(hint_t *hint, struct file *file,	/* file to read from to */
			 char __user *buf,	/* address of user-space buffer */
			 size_t count,	/* number of bytes to read */
			 loff_t *off)
{
	int result;
	struct inode *inode;
	flow_t flow;
	int (*read_f) (struct file *, flow_t *, hint_t *);
	coord_t *coord;
	znode *loaded;

	inode = file->f_dentry->d_inode;

	/* build flow */
	assert("vs-1250",
	       inode_file_plugin(inode)->flow_by_inode ==
	       flow_by_inode_unix_file);
	result =
	    flow_by_inode_unix_file(inode, buf, 1 /* user space */ , count,
				    *off, READ_OP, &flow);
	if (unlikely(result))
		return result;

	/* get seal and coord sealed with it from reiser4 private data
	   of struct file.  The coord will tell us where our last read
	   of this file finished, and the seal will help to determine
	   if that location is still valid.
	 */
	coord = &hint->ext_coord.coord;
	while (flow.length && result == 0) {
		result =
			find_file_item(hint, &flow.key, ZNODE_READ_LOCK, inode);
		if (cbk_errored(result))
			/* error happened */
			break;

		if (coord->between != AT_UNIT) {
			/* there were no items corresponding to given offset */
			done_lh(hint->ext_coord.lh);
			break;
		}

		loaded = coord->node;
		result = zload(loaded);
		if (unlikely(result)) {
			done_lh(hint->ext_coord.lh);
			break;
		}

		if (hint->ext_coord.valid == 0)
			validate_extended_coord(&hint->ext_coord,
						get_key_offset(&flow.key));

		assert("vs-4", hint->ext_coord.valid == 1);
		assert("vs-33", hint->ext_coord.lh == &hint->lh);
		/* call item's read method */
		read_f = item_plugin_by_coord(coord)->s.file.read;
		result = read_f(file, &flow, hint);
		zrelse(loaded);
		done_lh(hint->ext_coord.lh);
	}

	return (count - flow.length) ? (count - flow.length) : result;
}

static ssize_t read_unix_file_container_tails(struct file*, char __user*, size_t, loff_t*);

/**
 * read_unix_file - read of struct file_operations
 * @file: file to read from
 * @buf: address of user-space buffer
 * @read_amount: number of bytes to read
 * @off: position in file to read from
 *
 * This is implementation of vfs's read method of struct file_operations for
 * unix file plugin.
 */
ssize_t read_unix_file(struct file *file, char __user *buf, size_t read_amount,
		       loff_t *off)
{
	reiser4_context *ctx;
	ssize_t result;
<<<<<<< HEAD
	struct inode *inode;
	unix_file_info_t *uf_info;

	if (unlikely(read_amount == 0))
		return 0;

	assert("umka-072", file != NULL);
	assert("umka-074", off != NULL);
	inode = file->f_dentry->d_inode;
	assert("vs-972", !reiser4_inode_get_flag(inode, REISER4_NO_SD));

	ctx = reiser4_init_context(inode->i_sb);
	if (IS_ERR(ctx))
		return PTR_ERR(ctx);

	uf_info = unix_file_inode_data(inode);

	if (uf_info->container == UF_CONTAINER_UNKNOWN) {
		get_exclusive_access(uf_info);
		result = find_file_state(inode, uf_info);
		if (unlikely(result != 0))
			goto out;
		// FIXME: downgrade_access(uf_info);
	} else
		get_nonexclusive_access(uf_info);

	result = reiser4_grab_space_force(unix_file_estimate_read(inode, read_amount),
					  BA_CAN_COMMIT);
	if (unlikely(result != 0))
		goto out;

	if (uf_info->container == UF_CONTAINER_TAILS ||
	    reiser4_inode_get_flag(inode, REISER4_PART_IN_CONV) != 0 ||
	    reiser4_inode_get_flag(inode, REISER4_PART_MIXED))
	{
		result = read_unix_file_container_tails(file, buf, read_amount, off);
	} else if (uf_info->container == UF_CONTAINER_EXTENTS){
		struct iovec iov = { .iov_base = buf, .iov_len = read_amount };
		struct kiocb kiocb;

		init_sync_kiocb(&kiocb, file);
		kiocb.ki_pos = *off;
		kiocb.ki_left = read_amount;

		result = generic_file_aio_read(&kiocb, &iov, 1, kiocb.ki_pos);
		*off = kiocb.ki_pos;
	} else {
		assert("zam-1085", uf_info->container == UF_CONTAINER_EMPTY);
		result = 0;
	}
 out:
	drop_access(uf_info);
	context_set_commit_async(ctx);
	reiser4_exit_context(ctx);
	return result;
}

static ssize_t read_unix_file_container_tails(
	struct file *file, char __user *buf, size_t read_amount, loff_t *off)
{
	int result = 0;
=======
>>>>>>> 0edb237f
	struct inode *inode;
	unix_file_info_t *uf_info;
<<<<<<< HEAD
	size_t count, read, left;
	loff_t size;
=======

	if (unlikely(read_amount == 0))
		return 0;
>>>>>>> 0edb237f

	assert("umka-072", file != NULL);
	assert("umka-074", off != NULL);
	inode = file->f_dentry->d_inode;
	assert("vs-972", !reiser4_inode_get_flag(inode, REISER4_NO_SD));
<<<<<<< HEAD

	hint = get_file_hint_by_file(file);
	if (unlikely(IS_ERR(hint)))
		return PTR_ERR(hint);
=======

	ctx = reiser4_init_context(inode->i_sb);
	if (IS_ERR(ctx))
		return PTR_ERR(ctx);
	uf_info = unix_file_inode_data(inode);
	if (uf_info->container == UF_CONTAINER_UNKNOWN) {
		get_exclusive_access(uf_info);
		result = find_file_state(inode, uf_info);
		if (unlikely(result != 0))
			goto out;
	} else
		get_nonexclusive_access(uf_info);
	result = reiser4_grab_space_force(unix_file_estimate_read(inode, read_amount),
					  BA_CAN_COMMIT);
	if (unlikely(result != 0))
		goto out;
	if (uf_info->container == UF_CONTAINER_EXTENTS){
		result = do_sync_read(file, buf, read_amount, off);
	} else if (uf_info->container == UF_CONTAINER_TAILS ||
		   reiser4_inode_get_flag(inode, REISER4_PART_IN_CONV) ||
		   reiser4_inode_get_flag(inode, REISER4_PART_MIXED)) {
		result = read_unix_file_container_tails(file, buf, read_amount, off);
	} else {
		assert("zam-1085", uf_info->container == UF_CONTAINER_EMPTY);
		result = 0;
	}
out:
       drop_access(uf_info);
       context_set_commit_async(ctx);
       reiser4_exit_context(ctx);
       return result;
}

static ssize_t read_unix_file_container_tails(
	struct file *file, char __user *buf, size_t read_amount, loff_t *off)
{
	int result;
	struct inode *inode;
	hint_t *hint;
	unix_file_info_t *uf_info;
	size_t count, read, left;
	loff_t size;

	assert("umka-072", file != NULL);
	assert("umka-074", off != NULL);
	inode = file->f_dentry->d_inode;
	assert("vs-972", !reiser4_inode_get_flag(inode, REISER4_NO_SD));

	hint = kmalloc(sizeof(*hint), reiser4_ctx_gfp_mask_get());
	if (hint == NULL)
		return RETERR(-ENOMEM);

	result = load_file_hint(file, hint);
	if (result) {
		kfree(hint);
		return result;
	}
>>>>>>> 0edb237f

	left = read_amount;
	count = 0;
	uf_info = unix_file_inode_data(inode);
	while (left > 0) {
<<<<<<< HEAD
=======
		reiser4_txn_restart_current();
>>>>>>> 0edb237f
		size = i_size_read(inode);
		if (*off >= size) {
			/* position to read from is past the end of file */
			break;
		}
		if (*off + left > size)
			left = size - *off;
		/* faultin user page */
		result = fault_in_pages_writeable(buf, left > PAGE_CACHE_SIZE ? PAGE_CACHE_SIZE : left);
		if (result)
			return RETERR(-EFAULT);

<<<<<<< HEAD
		/* faultin user page */
		if (fault_in_pages_writeable(buf, left > PAGE_CACHE_SIZE ? PAGE_CACHE_SIZE : left)) {
			result = RETERR(-EFAULT);
			break;
		}

		read = read_file(hint, file, buf,
				 left > PAGE_CACHE_SIZE ? PAGE_CACHE_SIZE : left,
				 off);

=======
		read = read_file(hint, file, buf,
				 left > PAGE_CACHE_SIZE ? PAGE_CACHE_SIZE : left,
				 off);
>>>>>>> 0edb237f
		if (read < 0) {
			result = read;
			break;
		}
		left -= read;
		buf += read;

		/* update position in a file */
		*off += read;
		/* total number of read bytes */
		count += read;
	}
	done_lh(&hint->lh);
	save_file_hint(file, hint);
<<<<<<< HEAD
	free_file_hint(hint);
=======
	kfree(hint);
>>>>>>> 0edb237f
	if (count)
		file_accessed(file);
	/* return number of read bytes or error code if nothing is read */
	return count ? count : result;
}

/* This function takes care about @file's pages. First of all it checks if
   filesystems readonly and if so gets out. Otherwise, it throws out all
   pages of file if it was mapped for read and going to be mapped for write
   and consists of tails. This is done in order to not manage few copies
   of the data (first in page cache and second one in tails them selves)
   for the case of mapping files consisting tails.

   Here also tail2extent conversion is performed if it is allowed and file
   is going to be written or mapped for write. This functions may be called
   from write_unix_file() or mmap_unix_file(). */
static int check_pages_unix_file(struct file *file, struct inode *inode)
{
	reiser4_invalidate_pages(inode->i_mapping, 0,
				 (inode->i_size + PAGE_CACHE_SIZE -
				  1) >> PAGE_CACHE_SHIFT, 0);
	return unpack(file, inode, 0 /* not forever */ );
}

/**
 * mmap_unix_file - mmap of struct file_operations
 * @file: file to mmap
 * @vma:
 *
 * This is implementation of vfs's mmap method of struct file_operations for
 * unix file plugin. It converts file to extent if necessary. Sets
 * reiser4_inode's flag - REISER4_HAS_MMAP.
 */
int mmap_unix_file(struct file *file, struct vm_area_struct *vma)
{
	reiser4_context *ctx;
	int result;
	struct inode *inode;
	unix_file_info_t *uf_info;
	reiser4_block_nr needed;

	inode = file->f_dentry->d_inode;
	ctx = reiser4_init_context(inode->i_sb);
	if (IS_ERR(ctx))
		return PTR_ERR(ctx);

	uf_info = unix_file_inode_data(inode);

	down(&reiser4_inode_data(inode)->mutex_write);
	get_exclusive_access(uf_info);

	if (!IS_RDONLY(inode) && (vma->vm_flags & (VM_MAYWRITE | VM_SHARED))) {
		/*
		 * we need file built of extent items. If it is still built of
		 * tail items we have to convert it. Find what items the file
		 * is built of
		 */
		result = find_file_state(inode, uf_info);
		if (result != 0) {
			drop_exclusive_access(uf_info);
			up(&reiser4_inode_data(inode)->mutex_write);
			reiser4_exit_context(ctx);
			return result;
		}

		assert("vs-1648", (uf_info->container == UF_CONTAINER_TAILS ||
				   uf_info->container == UF_CONTAINER_EXTENTS ||
				   uf_info->container == UF_CONTAINER_EMPTY));
		if (uf_info->container == UF_CONTAINER_TAILS) {
			/*
			 * invalidate all pages and convert file from tails to
			 * extents
			 */
			result = check_pages_unix_file(file, inode);
			if (result) {
				drop_exclusive_access(uf_info);
				up(&reiser4_inode_data(inode)->mutex_write);
				reiser4_exit_context(ctx);
				return result;
			}
		}
	}

	/*
	 * generic_file_mmap will do update_atime. Grab space for stat data
	 * update.
	 */
	needed = inode_file_plugin(inode)->estimate.update(inode);
	result = reiser4_grab_space_force(needed, BA_CAN_COMMIT);
	if (result) {
		drop_exclusive_access(uf_info);
		up(&reiser4_inode_data(inode)->mutex_write);
		reiser4_exit_context(ctx);
		return result;
	}

	result = generic_file_mmap(file, vma);
	if (result == 0) {
		/* mark file as having mapping. */
		reiser4_inode_set_flag(inode, REISER4_HAS_MMAP);
	}

	drop_exclusive_access(uf_info);
	up(&reiser4_inode_data(inode)->mutex_write);
	reiser4_exit_context(ctx);
	return result;
}

/**
 * find_first_item
 * @inode:
 *
 * Finds file item which is responsible for first byte in the file.
 */
static int find_first_item(struct inode *inode)
{
	coord_t coord;
	lock_handle lh;
	reiser4_key key;
	int result;

	coord_init_zero(&coord);
	init_lh(&lh);
	inode_file_plugin(inode)->key_by_inode(inode, 0, &key);
	result = find_file_item_nohint(&coord, &lh, &key, ZNODE_READ_LOCK,
				       inode);
	if (result == CBK_COORD_FOUND) {
		if (coord.between == AT_UNIT) {
			result = zload(coord.node);
			if (result == 0) {
				result = item_id_by_coord(&coord);
				zrelse(coord.node);
				if (result != EXTENT_POINTER_ID &&
				    result != FORMATTING_ID)
					result = RETERR(-EIO);
			}
		} else
			result = RETERR(-EIO);
	}
	done_lh(&lh);
	return result;
}

/**
 * open_unix_file
 * @inode:
 * @file:
 *
 * If filesystem is not readonly - complete uncompleted tail conversion if
 * there was one
 */
int open_unix_file(struct inode *inode, struct file *file)
{
	int result;
	reiser4_context *ctx;
	unix_file_info_t *uf_info;

	if (IS_RDONLY(inode))
		return 0;

	if (!reiser4_inode_get_flag(inode, REISER4_PART_MIXED))
		return 0;

	ctx = reiser4_init_context(inode->i_sb);
	if (IS_ERR(ctx))
		return PTR_ERR(ctx);

	uf_info = unix_file_inode_data(inode);
	get_exclusive_access(uf_info);

	/*
	 * it may happen that another process is doing tail conversion. Wait
	 * until it completes
	 */
	while (1) {
		if (reiser4_inode_get_flag(inode, REISER4_PART_IN_CONV)) {
			drop_exclusive_access(uf_info);
			schedule();
			get_exclusive_access(uf_info);
			continue;
		}
		break;
	}

	if (!reiser4_inode_get_flag(inode, REISER4_PART_MIXED)) {
		/*
		 * other process completed the conversion
		 */
		drop_exclusive_access(uf_info);
		reiser4_exit_context(ctx);
		return 0;
	}

	/*
	 * file left in semi converted state after unclean shutdown or another
	 * thread is doing conversion and dropped exclusive access which doing
	 * balance dirty pages. Complete the conversion
	 */
	result = find_first_item(inode);
	if (result == EXTENT_POINTER_ID)
		/*
		 * first item is extent, therefore there was incomplete
		 * tail2extent conversion. Complete it
		 */
		result = tail2extent(unix_file_inode_data(inode));
	else if (result == FORMATTING_ID)
		/*
		 * first item is formatting item, therefore there was
		 * incomplete extent2tail conversion. Complete it
		 */
		result = extent2tail(unix_file_inode_data(inode));
	else
		result = -EIO;

	assert("vs-1712",
	       ergo(result == 0,
		    (!reiser4_inode_get_flag(inode, REISER4_PART_MIXED) &&
		     !reiser4_inode_get_flag(inode, REISER4_PART_IN_CONV))));
	drop_exclusive_access(uf_info);
	reiser4_exit_context(ctx);
	return result;
}

/**
 * release_unix_file - release of struct file_operations
 * @inode: inode of released file
 * @file: file to release
 *
 * Implementation of release method of struct file_operations for unix file
 * plugin. If last reference to indode is released - convert all extent items
 * into tail items if necessary. Frees reiser4 specific file data.
 */
int release_unix_file(struct inode *inode, struct file *file)
{
	reiser4_context *ctx;
	unix_file_info_t *uf_info;
	int result;
	int in_reiser4;

	in_reiser4 = is_in_reiser4_context();

	ctx = reiser4_init_context(inode->i_sb);
	if (IS_ERR(ctx))
		return PTR_ERR(ctx);

	result = 0;
	if (in_reiser4 == 0) {
		uf_info = unix_file_inode_data(inode);

		down(&reiser4_inode_data(inode)->mutex_write);
		get_exclusive_access(uf_info);
		if (atomic_read(&file->f_dentry->d_count) == 1 &&
		    uf_info->container == UF_CONTAINER_EXTENTS &&
		    !should_have_notail(uf_info, inode->i_size) &&
		    !rofs_inode(inode)) {
			result = extent2tail(uf_info);
			if (result != 0) {
				warning("nikita-3233",
					"Failed (%d) to convert in %s (%llu)",
					result, __FUNCTION__,
					(unsigned long long)
					get_inode_oid(inode));
			}
		}
		drop_exclusive_access(uf_info);
		up(&reiser4_inode_data(inode)->mutex_write);
	} else {
		/*
		   we are within reiser4 context already. How latter is
		   possible? Simple:

		   (gdb) bt
		   #0  get_exclusive_access ()
		   #2  0xc01e56d3 in release_unix_file ()
		   #3  0xc01c3643 in reiser4_release ()
		   #4  0xc014cae0 in __fput ()
		   #5  0xc013ffc3 in remove_vm_struct ()
		   #6  0xc0141786 in exit_mmap ()
		   #7  0xc0118480 in mmput ()
		   #8  0xc0133205 in oom_kill ()
		   #9  0xc01332d1 in out_of_memory ()
		   #10 0xc013bc1d in try_to_free_pages ()
		   #11 0xc013427b in __alloc_pages ()
		   #12 0xc013f058 in do_anonymous_page ()
		   #13 0xc013f19d in do_no_page ()
		   #14 0xc013f60e in handle_mm_fault ()
		   #15 0xc01131e5 in do_page_fault ()
		   #16 0xc0104935 in error_code ()
		   #17 0xc025c0c6 in __copy_to_user_ll ()
		   #18 0xc01d496f in reiser4_read_tail ()
		   #19 0xc01e4def in read_unix_file ()
		   #20 0xc01c3504 in reiser4_read ()
		   #21 0xc014bd4f in vfs_read ()
		   #22 0xc014bf66 in sys_read ()
		 */
		warning("vs-44", "out of memory?");
	}

	reiser4_free_file_fsdata(file);

	reiser4_exit_context(ctx);
	return result;
}

static void set_file_notail(struct inode *inode)
{
	reiser4_inode *state;
	formatting_plugin *tplug;

	state = reiser4_inode_data(inode);
	tplug = formatting_plugin_by_id(NEVER_TAILS_FORMATTING_ID);
	force_plugin_pset(inode, PSET_FORMATTING, (reiser4_plugin *)tplug);
}

/* if file is built of tails - convert it to extents */
static int unpack(struct file *filp, struct inode *inode, int forever)
{
	int result = 0;
	unix_file_info_t *uf_info;

	uf_info = unix_file_inode_data(inode);
	assert("vs-1628", ea_obtained(uf_info));

	result = find_file_state(inode, uf_info);
	if (result)
		return result;
	assert("vs-1074", uf_info->container != UF_CONTAINER_UNKNOWN);

	if (uf_info->container == UF_CONTAINER_TAILS) {
		/*
		 * if file is being convered by another process - wait until it
		 * completes
		 */
		while (1) {
			if (reiser4_inode_get_flag(inode,
						   REISER4_PART_IN_CONV)) {
				drop_exclusive_access(uf_info);
				schedule();
				get_exclusive_access(uf_info);
				continue;
			}
			break;
		}
		if (uf_info->container == UF_CONTAINER_TAILS) {
			result = tail2extent(uf_info);
			if (result)
				return result;
		}
	}
	if (forever) {
		/* safe new formatting plugin in stat data */
		__u64 tograb;

		set_file_notail(inode);

		grab_space_enable();
		tograb = inode_file_plugin(inode)->estimate.update(inode);
		result = reiser4_grab_space(tograb, BA_CAN_COMMIT);
		result = reiser4_update_sd(inode);
	}

	return result;
}

/* implentation of vfs' ioctl method of struct file_operations for unix file
   plugin
*/
int
ioctl_unix_file(struct inode *inode, struct file *filp,
		unsigned int cmd, unsigned long arg UNUSED_ARG)
{
	reiser4_context *ctx;
	int result;

	ctx = reiser4_init_context(inode->i_sb);
	if (IS_ERR(ctx))
		return PTR_ERR(ctx);

	switch (cmd) {
	case REISER4_IOC_UNPACK:
		get_exclusive_access(unix_file_inode_data(inode));
		result = unpack(filp, inode, 1 /* forever */ );
		drop_exclusive_access(unix_file_inode_data(inode));
		break;

	default:
		result = RETERR(-ENOSYS);
		break;
	}
	reiser4_exit_context(ctx);
	return result;
}

/* implentation of vfs' bmap method of struct address_space_operations for unix
   file plugin
*/
sector_t bmap_unix_file(struct address_space * mapping, sector_t lblock)
{
	reiser4_context *ctx;
	sector_t result;
	reiser4_key key;
	coord_t coord;
	lock_handle lh;
	struct inode *inode;
	item_plugin *iplug;
	sector_t block;

	inode = mapping->host;

	ctx = reiser4_init_context(inode->i_sb);
	if (IS_ERR(ctx))
		return PTR_ERR(ctx);
	key_by_inode_and_offset_common(inode,
				       (loff_t) lblock * current_blocksize,
				       &key);

	init_lh(&lh);
	result =
	    find_file_item_nohint(&coord, &lh, &key, ZNODE_READ_LOCK, inode);
	if (cbk_errored(result)) {
		done_lh(&lh);
		reiser4_exit_context(ctx);
		return result;
	}

	result = zload(coord.node);
	if (result) {
		done_lh(&lh);
		reiser4_exit_context(ctx);
		return result;
	}

	iplug = item_plugin_by_coord(&coord);
	if (iplug->s.file.get_block) {
		result = iplug->s.file.get_block(&coord, lblock, &block);
		if (result == 0)
			result = block;
	} else
		result = RETERR(-EINVAL);

	zrelse(coord.node);
	done_lh(&lh);
	reiser4_exit_context(ctx);
	return result;
}

/**
 * flow_by_inode_unix_file - initizlize structure flow
 * @inode: inode of file for which read or write is abou
 * @buf: buffer to perform read to or write from
 * @user: flag showing whether @buf is user space or kernel space
 * @size: size of buffer @buf
 * @off: start offset fro read or write
 * @op: READ or WRITE
 * @flow:
 *
 * Initializes fields of @flow: key, size of data, i/o mode (read or write).
 */
int flow_by_inode_unix_file(struct inode *inode,
			    const char __user *buf, int user,
			    loff_t size, loff_t off,
			    rw_op op, flow_t *flow)
{
	assert("nikita-1100", inode != NULL);

	flow->length = size;
	memcpy(&flow->data, &buf, sizeof(buf));
	flow->user = user;
	flow->op = op;
	assert("nikita-1931", inode_file_plugin(inode) != NULL);
	assert("nikita-1932",
	       inode_file_plugin(inode)->key_by_inode ==
	       key_by_inode_and_offset_common);
	/* calculate key of write position and insert it into flow->key */
	return key_by_inode_and_offset_common(inode, off, &flow->key);
}

/* plugin->u.file.set_plug_in_sd = NULL
   plugin->u.file.set_plug_in_inode = NULL
   plugin->u.file.create_blank_sd = NULL */
/* plugin->u.file.delete */
/*
   plugin->u.file.add_link = reiser4_add_link_common
   plugin->u.file.rem_link = NULL */

/* plugin->u.file.owns_item
   this is common_file_owns_item with assertion */
/* Audited by: green(2002.06.15) */
int
owns_item_unix_file(const struct inode *inode /* object to check against */ ,
		    const coord_t * coord /* coord to check */ )
{
	int result;

	result = owns_item_common(inode, coord);
	if (!result)
		return 0;
	if (!plugin_of_group(item_plugin_by_coord(coord),
			     UNIX_FILE_METADATA_ITEM_TYPE))
	{
		return 0;
	}
	assert("vs-547",
	       item_id_by_coord(coord) == EXTENT_POINTER_ID ||
	       item_id_by_coord(coord) == FORMATTING_ID);
	return 1;
}

static int setattr_truncate(struct inode *inode, struct iattr *attr)
{
	int result;
	int s_result;
	loff_t old_size;
	reiser4_tree *tree;

	inode_check_scale(inode, inode->i_size, attr->ia_size);

	old_size = inode->i_size;
	tree = reiser4_tree_by_inode(inode);

	result = safe_link_grab(tree, BA_CAN_COMMIT);
	if (result == 0)
		result = safe_link_add(inode, SAFE_TRUNCATE);
	if (result == 0)
		result = truncate_file_body(inode, attr->ia_size);
	if (result)
		warning("vs-1588", "truncate_file failed: oid %lli, "
			"old size %lld, new size %lld, retval %d",
			(unsigned long long)get_inode_oid(inode),
			old_size, attr->ia_size, result);

	s_result = safe_link_grab(tree, BA_CAN_COMMIT);
	if (s_result == 0)
		s_result =
		    safe_link_del(tree, get_inode_oid(inode), SAFE_TRUNCATE);
	if (s_result != 0) {
		warning("nikita-3417", "Cannot kill safelink %lli: %i",
			(unsigned long long)get_inode_oid(inode), s_result);
	}
	safe_link_release(tree);
	return result;
}

/* plugin->u.file.setattr method */
/* This calls inode_setattr and if truncate is in effect it also takes
   exclusive inode access to avoid races */
int setattr_unix_file(struct dentry *dentry,	/* Object to change attributes */
		      struct iattr *attr /* change description */ )
{
	int result;

	if (attr->ia_valid & ATTR_SIZE) {
		reiser4_context *ctx;
		unix_file_info_t *uf_info;

		/* truncate does reservation itself and requires exclusive
		   access obtained */
		ctx = reiser4_init_context(dentry->d_inode->i_sb);
		if (IS_ERR(ctx))
			return PTR_ERR(ctx);

		uf_info = unix_file_inode_data(dentry->d_inode);
		down(&reiser4_inode_data(dentry->d_inode)->mutex_write);
		get_exclusive_access(uf_info);
		result = setattr_truncate(dentry->d_inode, attr);
		drop_exclusive_access(uf_info);
		up(&reiser4_inode_data(dentry->d_inode)->mutex_write);
		context_set_commit_async(ctx);
		reiser4_exit_context(ctx);
	} else
		result = reiser4_setattr_common(dentry, attr);

	return result;
}

/* plugin->u.file.init_inode_data */
void
init_inode_data_unix_file(struct inode *inode,
			  reiser4_object_create_data * crd, int create)
{
	unix_file_info_t *data;

	data = unix_file_inode_data(inode);
	data->container = create ? UF_CONTAINER_EMPTY : UF_CONTAINER_UNKNOWN;
	init_rwsem(&data->latch);
	data->tplug = inode_formatting_plugin(inode);
	data->exclusive_use = 0;

#if REISER4_DEBUG
	data->ea_owner = NULL;
	atomic_set(&data->nr_neas, 0);
#endif
	init_inode_ordering(inode, crd, create);
}

/**
 * delete_object_unix_file - delete_object of file_plugin
 * @inode: inode to be deleted
 *
 * Truncates file to length 0, removes stat data and safe link.
 */
int delete_object_unix_file(struct inode *inode)
{
	unix_file_info_t *uf_info;
	int result;

	if (reiser4_inode_get_flag(inode, REISER4_NO_SD))
		return 0;

	/* truncate file bogy first */
	uf_info = unix_file_inode_data(inode);
	get_exclusive_access(uf_info);
	result = truncate_file_body(inode, 0 /* size */ );
	drop_exclusive_access(uf_info);

	if (result)
		warning("", "failed to truncate file (%llu) on removal: %d",
			get_inode_oid(inode), result);

	/* remove stat data and safe link */
	return reiser4_delete_object_common(inode);
}

/**
 * sendfile_unix_file - sendfile of struct file_operations
 * @file: file to be sent
 * @ppos: position to start from
 * @count: number of bytes to send
 * @actor: function to copy data
 * @target: where to copy read data
 *
 * Reads @count bytes from @file and calls @actor for every page read. This is
 * needed for loop back devices support.
 */
ssize_t
sendfile_unix_file(struct file *file, loff_t *ppos, size_t count,
		   read_actor_t actor, void *target)
{
	reiser4_context *ctx;
	ssize_t result;
	struct inode *inode;
	unix_file_info_t *uf_info;

	inode = file->f_dentry->d_inode;
	ctx = reiser4_init_context(inode->i_sb);
	if (IS_ERR(ctx))
		return PTR_ERR(ctx);

	/*
	 * generic_file_sndfile may want to call update_atime. Grab space for
	 * stat data update
	 */
	result = reiser4_grab_space(estimate_update_common(inode),
				    BA_CAN_COMMIT);
	if (result)
		goto error;
	mutex_lock(&inode->i_mutex);
	reiser4_inode_set_flag(inode, REISER4_HAS_MMAP);
	mutex_unlock(&inode->i_mutex);

	uf_info = unix_file_inode_data(inode);
	get_nonexclusive_access(uf_info);
	result = generic_file_sendfile(file, ppos, count, actor, target);
	drop_nonexclusive_access(uf_info);
 error:
	reiser4_exit_context(ctx);
	return result;
}

int
prepare_write_unix_file(struct file *file, struct page *page,
			unsigned from, unsigned to)
{
	reiser4_context *ctx;
	unix_file_info_t *uf_info;
	int ret;

	ctx = reiser4_init_context(file->f_dentry->d_inode->i_sb);
	if (IS_ERR(ctx))
		return PTR_ERR(ctx);

	uf_info = unix_file_inode_data(file->f_dentry->d_inode);
	get_exclusive_access(uf_info);
	ret = find_file_state(file->f_dentry->d_inode, uf_info);
	if (ret == 0) {
		if (uf_info->container == UF_CONTAINER_TAILS)
			ret = -EINVAL;
		else
			ret = do_prepare_write(file, page, from, to);
	}
	drop_exclusive_access(uf_info);

	/* don't commit transaction under inode semaphore */
	context_set_commit_async(ctx);
	reiser4_exit_context(ctx);
	return ret;
}

/*
 * Local variables:
 * c-indentation-style: "K&R"
 * mode-name: "LC"
 * c-basic-offset: 8
 * tab-width: 8
 * fill-column: 79
 * scroll-step: 1
 * End:
 */<|MERGE_RESOLUTION|>--- conflicted
+++ resolved
@@ -22,6 +22,7 @@
 #include <linux/pagevec.h>
 #include <linux/uio.h>
 #include <linux/syscalls.h>
+
 
 static int unpack(struct file *file, struct inode *inode, int forever);
 static void drop_access(unix_file_info_t *);
@@ -292,7 +293,7 @@
 
 static int find_file_state(struct inode *inode, unix_file_info_t *uf_info)
 {
-	int result = 0;
+	int result;
 	reiser4_key key;
 	coord_t coord;
 	lock_handle lh;
@@ -305,14 +306,6 @@
 		result = find_file_item_nohint(&coord, &lh, &key,
 					       ZNODE_READ_LOCK, inode);
 		set_file_state(uf_info, result, znode_get_level(coord.node));
-<<<<<<< HEAD
-		assert("vs-1074",
-			ergo(result == 0, uf_info->container != UF_CONTAINER_UNKNOWN));
-		done_lh(&lh);
-		if (!IS_CBKERR(result))
-			result = 0;
-	}
-=======
 		done_lh(&lh);
 		if (!cbk_errored(result))
 			result = 0;
@@ -320,7 +313,6 @@
 		result = 0;
 	assert("vs-1074",
 	       ergo(result == 0, uf_info->container != UF_CONTAINER_UNKNOWN));
->>>>>>> 0edb237f
 	reiser4_txn_restart_current();
 	return result;
 }
@@ -656,11 +648,7 @@
  * stored on exiting from previous read or write. That information includes
  * seal of znode and coord within that znode where previous read or write
  * stopped. This function copies that information to @hint if it was stored or
-<<<<<<< HEAD
- * initializes @hint by 0s  otherwise.
-=======
  * initializes @hint by 0s otherwise.
->>>>>>> 0edb237f
  */
 int load_file_hint(struct file *file, hint_t *hint)
 {
@@ -694,29 +682,6 @@
 	return 0;
 }
 
-<<<<<<< HEAD
-static void free_file_hint (hint_t *hint)
-{
-	done_lh(&hint->lh);
-	kfree(hint);
-}
-
-static hint_t *get_file_hint_by_file(struct file *file)
-{
-	hint_t *hint;
-	int ret;
-
-	hint = kmalloc(sizeof(*hint), reiser4_ctx_gfp_mask_get());
-	if (unlikely(hint == NULL))
-		return ERR_PTR(RETERR(-ENOMEM));
-	ret = load_file_hint(file, hint);
-	if (unlikely(ret != 0))
-		return ERR_PTR(ret);
-	return hint;
-}
-
-=======
->>>>>>> 0edb237f
 /**
  * save_file_hint - copy hint to reiser4 private struct file's part
  * @file: file to save hint in
@@ -835,11 +800,7 @@
 		result = reiser4_update_extent(inode, node, page_offset(page),
 					       &plugged_hole);
 		if (result) {
-<<<<<<< HEAD
 			JF_CLR(node, JNODE_WRITE_PREPARED);
-=======
- 			JF_CLR(node, JNODE_WRITE_PREPARED);
->>>>>>> 0edb237f
 			jput(node);
 			warning("", "reiser4_update_extent failed: %d", result);
 			return result;
@@ -1129,219 +1090,20 @@
 						   (written1 + PAGE_CACHE_SIZE - 1) / PAGE_CACHE_SIZE);
 		current->journal_info = ctx;
 
-<<<<<<< HEAD
 		count -= written1;
 		buf += written1;
 		*written += written1;
 	}
-=======
-	inode = page->mapping->host;
-	ctx = reiser4_init_context(page->mapping->host->i_sb);
-	if (IS_ERR(ctx))
-		return PTR_ERR(ctx);
-	page_cache_get(page);
-	unlock_page(page);
-	result = capture_page_and_create_extent(page);
-	lock_page(page);
-	page_cache_release(page);
->>>>>>> 0edb237f
 
 	context_set_commit_async(ctx);
 	reiser4_exit_context(ctx);
 	return result;
 }
 
-<<<<<<< HEAD
 ssize_t write_unix_file(struct file *file, const char __user *buf,
 			size_t count, loff_t *off)
 {
 	return do_sync_write(file, buf, count, off);
-=======
-static void drop_access(unix_file_info_t *uf_info)
-{
-	if (uf_info->exclusive_use)
-		drop_exclusive_access(uf_info);
-	else
-		drop_nonexclusive_access(uf_info);
-}
-
-#define NEITHER_OBTAINED 0
-#define EA_OBTAINED 1
-#define NEA_OBTAINED 2
-
-long batch_write_unix_file(struct file *file,
-			   struct write_descriptor *desc,
-			   size_t *written)
-{
-	int result;
-	reiser4_context *ctx;
-	struct inode *inode;
-	unix_file_info_t *uf_info;
-	ssize_t written1;
-	int try_free_space;
-	int to_write = PAGE_CACHE_SIZE * WRITE_GRANULARITY;
-	size_t count;
-	ssize_t (*write_op)(struct file *, const char __user *, size_t,
-			    loff_t *pos);
-	int ea;
-	loff_t new_size;
-	loff_t pos;
-	char __user *buf;
-
-	inode = file->f_dentry->d_inode;
-	assert("vs-947", !reiser4_inode_get_flag(inode, REISER4_NO_SD));
-	assert("vs-9471", (!reiser4_inode_get_flag(inode, REISER4_PART_MIXED)));
-
-	ctx = reiser4_init_context(inode->i_sb);
-	if (IS_ERR(ctx))
-		return PTR_ERR(ctx);
-
-	uf_info = unix_file_inode_data(inode);
-
-	*written = 0;
-	result = 0;
-	try_free_space = 1;
-	count = desc->count;
-	pos = desc->pos;
-	buf = desc->buf;
-
-	ea = NEITHER_OBTAINED;
-
-	new_size = i_size_read(inode);
-	if (pos + count > new_size)
-		new_size = pos + count;
-
-	while (count) {
-		if (count < to_write)
-			to_write = count;
-
-		if (uf_info->container == UF_CONTAINER_EMPTY) {
-			get_exclusive_access(uf_info);
-			ea = EA_OBTAINED;
-			if (uf_info->container != UF_CONTAINER_EMPTY) {
-				/* file is made not empty by another process */
-				drop_exclusive_access(uf_info);
-				ea = NEITHER_OBTAINED;
-				continue;
-			}
-		} else if (uf_info->container == UF_CONTAINER_UNKNOWN) {
-			/*
-			 * get exclusive access directly just to not have to
-			 * re-obtain it if file will appear empty
-			 */
-			get_exclusive_access(uf_info);
-			ea = EA_OBTAINED;
-			result = find_file_state(inode, uf_info);
-			if (result) {
-				drop_exclusive_access(uf_info);
-				ea = NEITHER_OBTAINED;
-				break;
-			}
-		} else {
-			get_nonexclusive_access(uf_info);
-			ea = NEA_OBTAINED;
-		}
-
-		/* either EA or NEA is obtained. Choose item write method */
-		if (uf_info->container == UF_CONTAINER_EXTENTS) {
-			/* file is built of extent items */
-			write_op = reiser4_write_extent;
-		} else if (uf_info->container == UF_CONTAINER_EMPTY) {
-			/* file is empty */
-			if (should_have_notail(uf_info, new_size))
-				write_op = reiser4_write_extent;
-			else
-				write_op = reiser4_write_tail;
-		} else {
-			/* file is built of tail items */
-			if (should_have_notail(uf_info, new_size)) {
-				if (ea == NEA_OBTAINED) {
-					drop_nonexclusive_access(uf_info);
-					get_exclusive_access(uf_info);
-					ea = EA_OBTAINED;
-				}
-				if (uf_info->container == UF_CONTAINER_TAILS) {
-					/*
-					 * if file is being convered by another
-					 * process - wait until it completes
-					 */
-					while (1) {
-						if (reiser4_inode_get_flag(inode,
-									   REISER4_PART_IN_CONV)) {
-							drop_exclusive_access(uf_info);
-							schedule();
-							get_exclusive_access(uf_info);
-							continue;
-						}
-						break;
-					}
-					if (uf_info->container ==  UF_CONTAINER_TAILS) {
-						result = tail2extent(uf_info);
-						if (result)
-							break;
-					}
-				}
-				drop_exclusive_access(uf_info);
-				ea = NEITHER_OBTAINED;
-				continue;
-			}
-			write_op = reiser4_write_tail;
-		}
-
-		written1 = write_op(file, buf, to_write, &pos);
-		if (written1 == -ENOSPC && try_free_space) {
-			drop_access(uf_info);
-			txnmgr_force_commit_all(inode->i_sb, 0);
-			try_free_space = 0;
-			continue;
-		}
-		if (written1 < 0) {
-			drop_access(uf_info);
-			result = written1;
-			break;
-		}
-		/* something is written. */
-		if (uf_info->container == UF_CONTAINER_EMPTY) {
-			assert("", ea == EA_OBTAINED);
-			uf_info->container =
-				(write_op == reiser4_write_extent) ?
-				UF_CONTAINER_EXTENTS : UF_CONTAINER_TAILS;
-		} else {
-			assert("", ergo(uf_info->container == UF_CONTAINER_EXTENTS,
-					write_op == reiser4_write_extent));
-			assert("", ergo(uf_info->container == UF_CONTAINER_TAILS,
-					write_op == reiser4_write_tail));
-		}
-		pos += written1;
-		if (pos > inode->i_size)
-			i_size_write(inode, pos);
-		file_update_time(file);
-		result = reiser4_update_sd(inode);
-		if (result) {
-			drop_access(uf_info);
-			break;
-		}
-		drop_access(uf_info);
-		ea = NEITHER_OBTAINED;
-		reiser4_txn_restart(ctx);
-		current->journal_info = NULL;
-		/*
-		 * tell VM how many pages were dirtied. Maybe number of pages
-		 * which were dirty already should not be counted
-		 */
-		balance_dirty_pages_ratelimited_nr(inode->i_mapping,
-						   (written1 + PAGE_CACHE_SIZE - 1) / PAGE_CACHE_SIZE);
-		current->journal_info = ctx;
-
-		count -= written1;
-		buf += written1;
-		*written += written1;
-	}
-
-	context_set_commit_async(ctx);
-	reiser4_exit_context(ctx);
-	return result;
->>>>>>> 0edb237f
 }
 
 /*
@@ -1857,11 +1619,6 @@
 	assert("vs-976", !PageUptodate(page));
 	assert("vs-1061", page->mapping && page->mapping->host);
 
-<<<<<<< HEAD
-	printk(KERN_DEBUG "REISER4 : debug : readpage_uf called\n");
-
-=======
->>>>>>> 0edb237f
 	if (page->mapping->host->i_size <= page_offset(page)) {
 		/* page is out of file already */
 		unlock_page(page);
@@ -1875,10 +1632,6 @@
 		return PTR_ERR(ctx);
 	}
 
-<<<<<<< HEAD
-	hint = get_file_hint_by_file(file);
-	if (unlikely(IS_ERR(hint))) {
-=======
 	hint = kmalloc(sizeof(*hint), reiser4_ctx_gfp_mask_get());
 	if (hint == NULL) {
 		unlock_page(page);
@@ -1889,10 +1642,9 @@
 	result = load_file_hint(file, hint);
 	if (result) {
 		kfree(hint);
->>>>>>> 0edb237f
 		unlock_page(page);
 		reiser4_exit_context(ctx);
-		return PTR_ERR(hint);
+		return result;
 	}
 	lh = &hint->lh;
 
@@ -1911,17 +1663,8 @@
 		 * readpage allows truncate to run concurrently. Page was
 		 * truncated while it was not locked
 		 */
-<<<<<<< HEAD
 		result = RETERR(-EINVAL);
 		goto out_unlock;
-=======
-		done_lh(lh);
-		kfree(hint);
-		unlock_page(page);
-		reiser4_txn_restart(ctx);
-		reiser4_exit_context(ctx);
-		return -EINVAL;
->>>>>>> 0edb237f
 	}
 
 	if (result != CBK_COORD_FOUND || hint->ext_coord.coord.between != AT_UNIT) {
@@ -1929,16 +1672,7 @@
 		    hint->ext_coord.coord.between != AT_UNIT)
 			/* file is truncated */
 			result = -EINVAL;
-<<<<<<< HEAD
 		goto out_unlock;
-=======
-		done_lh(lh);
-		kfree(hint);
-		unlock_page(page);
-		reiser4_txn_restart(ctx);
-		reiser4_exit_context(ctx);
-		return result;
->>>>>>> 0edb237f
 	}
 
 	/*
@@ -1946,34 +1680,14 @@
 	 * znode lock is held
 	 */
 	if (PageUptodate(page)) {
-<<<<<<< HEAD
 		result = 0;
 		goto out_unlock;
-=======
-		done_lh(lh);
-		kfree(hint);
-		unlock_page(page);
-		reiser4_txn_restart(ctx);
-		reiser4_exit_context(ctx);
-		return 0;
->>>>>>> 0edb237f
 	}
 
 	coord = &hint->ext_coord.coord;
 	result = zload(coord->node);
-<<<<<<< HEAD
 	if (result)
 		goto out_unlock;
-=======
-	if (result) {
-		done_lh(lh);
-		kfree(hint);
-		unlock_page(page);
-		reiser4_txn_restart(ctx);
-		reiser4_exit_context(ctx);
-		return result;
-	}
->>>>>>> 0edb237f
 
 	validate_extended_coord(&hint->ext_coord, page_offset(page));
 
@@ -1985,17 +1699,8 @@
 			page->index, (unsigned long long)get_inode_oid(inode),
 			inode->i_size, result);
 		zrelse(coord->node);
-<<<<<<< HEAD
 		result = RETERR(-EIO);
 		goto out_unlock;
-=======
-		done_lh(lh);
-		kfree(hint);
-		unlock_page(page);
-		reiser4_txn_restart(ctx);
-		reiser4_exit_context(ctx);
-		return RETERR(-EIO);
->>>>>>> 0edb237f
 	}
 
 	/*
@@ -2022,6 +1727,7 @@
 	assert("vs-9791", ergo(result != 0, !PageLocked(page)));
 
 	zrelse(coord->node);
+	done_lh(lh);
 
 	save_file_hint(file, hint);
 
@@ -2030,14 +1736,12 @@
 	 * not be done when atom is not NULL because reiser4_writepage can not
 	 * kick entd and have to eflush
 	 */
-<<<<<<< HEAD
 	if (0) {
 out_unlock:
 		unlock_page(page);
 	}
-	free_file_hint(hint);
-=======
->>>>>>> 0edb237f
+	done_lh(&hint->lh);
+	kfree(hint);
 	reiser4_txn_restart(ctx);
 	reiser4_exit_context(ctx);
 	return result;
@@ -2076,10 +1780,6 @@
 		goto err;
 	}
 	if (rc->lh.node == 0) {
-<<<<<<< HEAD
-=======
-		/* no twig lock  - have to do tree search. */
->>>>>>> 0edb237f
 		reiser4_key key;
 	repeat:
 		unlock_page(page);
@@ -2098,20 +1798,16 @@
 	ret = zload(rc->coord.node);
 	if (ret)
 		goto err;
-<<<<<<< HEAD
-=======
 	if (!coord_is_existing_item(&rc->coord) ||
 	    !item_is_extent(&rc->coord)) {
 		zrelse(rc->coord.node);
 		ret = RETERR(-EIO);
 		goto err;
 	}
->>>>>>> 0edb237f
 	ext = extent_by_coord(&rc->coord);
 	ext_index = extent_unit_index(&rc->coord);
 	if (page->index < ext_index || page->index >= ext_index + extent_get_width(ext))
 	{
-<<<<<<< HEAD
 		/* the page index doesn't belong to the extent unit which the
 		 * coord points to, -- release the lock and repeat with tree
 		 * search. */
@@ -2120,23 +1816,6 @@
 		/* we can be here after a CBK call only in case of corruption
 		 * of the tree or the tree lookup algorithm bug. */
 		if (unlikely(cbk_done)) {
-                        ret = RETERR(-EIO);
-                        goto err;
-                }
-		goto repeat;
-	}
-	ret = do_readpage_extent(ext, page->index - ext_index, page);
-	zrelse(rc->coord.node);
-	if (ret) {
-	err:
-=======
-		/* the page index doesn't belong to the extent unit which the coord points to,
-		 *  -- release the lock and repeat with tree search. */
-		zrelse(rc->coord.node);
-		done_lh(&rc->lh);
-		/* we can be here after a CBK call only in case of corruption of the tree
-		 * or the tree lookup algorithm bug. */
-		if (unlikely(cbk_done)) {
 			ret = RETERR(-EIO);
 			goto err;
 		}
@@ -2146,39 +1825,12 @@
 	zrelse(rc->coord.node);
 	if (ret) {
 err:
->>>>>>> 0edb237f
 		unlock_page(page);
 	}
 	jput(node);
 	return ret;
 }
 
-<<<<<<< HEAD
-/* A readpages cleanup helper
- * FIXME to be moved to the VFS layer */
-void reiser4_readpages_cleanup(struct list_head *pages)
-{
-	while (!list_empty(pages)) {
-		struct page *victim;
-
-		victim = list_entry(pages->prev, struct page, lru);
-		list_del(&victim->lru);
-		page_cache_release(victim);
-	}	
-}
-
-/* A callback function for readpages_unix_file/read_cache_pages.
- * It assumes that the file is build of extents.
- *
- * @data -- a pointer to reiser4_readpages_context object,
- *            to save the twig lock and the coord between
- *            read_cache_page iterations.
- * @page -- page to start read.
- */
-int readpages_unix_file(struct file *file, struct address_space *mapping,
-			struct list_head *pages, unsigned nr_pages)
-{
-=======
 /**
  * readpages_unix_file - called by the readahead code, starts reading for each
  * page of given list of pages
@@ -2187,22 +1839,15 @@
 	struct file *file, struct address_space *mapping,
 	struct list_head *pages, unsigned nr_pages)
 {
->>>>>>> 0edb237f
 	reiser4_context *ctx;
 	struct uf_readpages_context rc;
 	int ret;
 
 	ctx = reiser4_init_context(mapping->host->i_sb);
 	if (IS_ERR(ctx)) {
-<<<<<<< HEAD
-		reiser4_readpages_cleanup(pages);
-		return PTR_ERR(ctx);
-        }
-=======
 		put_pages_list(pages);
 		return PTR_ERR(ctx);
 	}
->>>>>>> 0edb237f
 	init_lh(&rc.lh);
 	ret = read_cache_pages(mapping, pages,  uf_readpages_filler, &rc);
 	done_lh(&rc.lh);
@@ -2308,7 +1953,6 @@
 {
 	reiser4_context *ctx;
 	ssize_t result;
-<<<<<<< HEAD
 	struct inode *inode;
 	unix_file_info_t *uf_info;
 
@@ -2319,80 +1963,6 @@
 	assert("umka-074", off != NULL);
 	inode = file->f_dentry->d_inode;
 	assert("vs-972", !reiser4_inode_get_flag(inode, REISER4_NO_SD));
-
-	ctx = reiser4_init_context(inode->i_sb);
-	if (IS_ERR(ctx))
-		return PTR_ERR(ctx);
-
-	uf_info = unix_file_inode_data(inode);
-
-	if (uf_info->container == UF_CONTAINER_UNKNOWN) {
-		get_exclusive_access(uf_info);
-		result = find_file_state(inode, uf_info);
-		if (unlikely(result != 0))
-			goto out;
-		// FIXME: downgrade_access(uf_info);
-	} else
-		get_nonexclusive_access(uf_info);
-
-	result = reiser4_grab_space_force(unix_file_estimate_read(inode, read_amount),
-					  BA_CAN_COMMIT);
-	if (unlikely(result != 0))
-		goto out;
-
-	if (uf_info->container == UF_CONTAINER_TAILS ||
-	    reiser4_inode_get_flag(inode, REISER4_PART_IN_CONV) != 0 ||
-	    reiser4_inode_get_flag(inode, REISER4_PART_MIXED))
-	{
-		result = read_unix_file_container_tails(file, buf, read_amount, off);
-	} else if (uf_info->container == UF_CONTAINER_EXTENTS){
-		struct iovec iov = { .iov_base = buf, .iov_len = read_amount };
-		struct kiocb kiocb;
-
-		init_sync_kiocb(&kiocb, file);
-		kiocb.ki_pos = *off;
-		kiocb.ki_left = read_amount;
-
-		result = generic_file_aio_read(&kiocb, &iov, 1, kiocb.ki_pos);
-		*off = kiocb.ki_pos;
-	} else {
-		assert("zam-1085", uf_info->container == UF_CONTAINER_EMPTY);
-		result = 0;
-	}
- out:
-	drop_access(uf_info);
-	context_set_commit_async(ctx);
-	reiser4_exit_context(ctx);
-	return result;
-}
-
-static ssize_t read_unix_file_container_tails(
-	struct file *file, char __user *buf, size_t read_amount, loff_t *off)
-{
-	int result = 0;
-=======
->>>>>>> 0edb237f
-	struct inode *inode;
-	unix_file_info_t *uf_info;
-<<<<<<< HEAD
-	size_t count, read, left;
-	loff_t size;
-=======
-
-	if (unlikely(read_amount == 0))
-		return 0;
->>>>>>> 0edb237f
-
-	assert("umka-072", file != NULL);
-	assert("umka-074", off != NULL);
-	inode = file->f_dentry->d_inode;
-	assert("vs-972", !reiser4_inode_get_flag(inode, REISER4_NO_SD));
-<<<<<<< HEAD
-
-	hint = get_file_hint_by_file(file);
-	if (unlikely(IS_ERR(hint)))
-		return PTR_ERR(hint);
-=======
 
 	ctx = reiser4_init_context(inode->i_sb);
 	if (IS_ERR(ctx))
@@ -2450,21 +2020,16 @@
 		kfree(hint);
 		return result;
 	}
->>>>>>> 0edb237f
 
 	left = read_amount;
 	count = 0;
 	uf_info = unix_file_inode_data(inode);
 	while (left > 0) {
-<<<<<<< HEAD
-=======
 		reiser4_txn_restart_current();
->>>>>>> 0edb237f
 		size = i_size_read(inode);
-		if (*off >= size) {
+		if (*off >= size)
 			/* position to read from is past the end of file */
 			break;
-		}
 		if (*off + left > size)
 			left = size - *off;
 		/* faultin user page */
@@ -2472,22 +2037,9 @@
 		if (result)
 			return RETERR(-EFAULT);
 
-<<<<<<< HEAD
-		/* faultin user page */
-		if (fault_in_pages_writeable(buf, left > PAGE_CACHE_SIZE ? PAGE_CACHE_SIZE : left)) {
-			result = RETERR(-EFAULT);
-			break;
-		}
-
 		read = read_file(hint, file, buf,
 				 left > PAGE_CACHE_SIZE ? PAGE_CACHE_SIZE : left,
 				 off);
-
-=======
-		read = read_file(hint, file, buf,
-				 left > PAGE_CACHE_SIZE ? PAGE_CACHE_SIZE : left,
-				 off);
->>>>>>> 0edb237f
 		if (read < 0) {
 			result = read;
 			break;
@@ -2502,11 +2054,7 @@
 	}
 	done_lh(&hint->lh);
 	save_file_hint(file, hint);
-<<<<<<< HEAD
-	free_file_hint(hint);
-=======
 	kfree(hint);
->>>>>>> 0edb237f
 	if (count)
 		file_accessed(file);
 	/* return number of read bytes or error code if nothing is read */
@@ -3006,9 +2554,7 @@
 		return 0;
 	if (!plugin_of_group(item_plugin_by_coord(coord),
 			     UNIX_FILE_METADATA_ITEM_TYPE))
-	{
 		return 0;
-	}
 	assert("vs-547",
 	       item_id_by_coord(coord) == EXTENT_POINTER_ID ||
 	       item_id_by_coord(coord) == FORMATTING_ID);
