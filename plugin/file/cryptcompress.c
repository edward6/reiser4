/* Copyright 2001, 2002, 2003 by Hans Reiser, licensing governed by 
   reiser4/README */

/* This file contains implementations of inode/file/address_space/file plugin
 * operations specific for cryptcompress file plugin which manages files with
 * compressed and encrypted bodies. "Cryptcompress file" is built of items of
 * CTAIL_ID (see http://www.namesys.com/cryptcompress_design.html for details).
 */

#include "../../page_cache.h"
#include "../../inode.h"
#include "../cluster.h"
#include "../object.h"
#include "../../tree_walk.h"
#include "funcs.h"
#include "cryptcompress.h"

#include <asm/scatterlist.h>
#include <linux/pagevec.h>
#include <asm/uaccess.h>
#include <linux/swap.h>
#include <linux/writeback.h>
#include <linux/random.h>

/* get cryptcompress specific portion of inode */
cryptcompress_info_t *cryptcompress_inode_data(const struct inode *inode)
{
	return &reiser4_inode_data(inode)->file_plugin_data.cryptcompress_info;
}

/* plugin->u.file.init_inode_data */
void
init_inode_data_cryptcompress(struct inode *inode,
			      reiser4_object_create_data * crd, int create)
{
	cryptcompress_info_t *data;

	data = cryptcompress_inode_data(inode);
	assert("edward-685", data != NULL);

	memset(data, 0, sizeof(*data));

	init_rwsem(&data->lock);
	toggle_compression(data, 1);
	init_inode_ordering(inode, crd, create);
}

#if REISER4_DEBUG
int crc_inode_ok(struct inode *inode)
{
	if (cluster_shift_ok(inode_cluster_shift(inode)))
		return 1;
	assert("edward-686", 0);
	return 0;
}
#endif

static int check_cryptcompress(struct inode *inode)
{
	int result = 0;
	assert("edward-1307", inode_compression_plugin(inode) != NULL);

	if (inode_cluster_size(inode) < PAGE_CACHE_SIZE) {
		warning("edward-1331",
			"%s clusters are unsupported",
			inode_cluster_plugin(inode)->h.label);
		return RETERR(-EINVAL);
	}

	/* FIXME-EDWARD: init? or check? */
	if (inode_compression_plugin(inode)->init)
		result = inode_compression_plugin(inode)->init();
	return result;
}

crypto_stat_t * inode_crypto_stat (struct inode * inode)
{
	assert("edward-90", inode != NULL);
	assert("edward-91", reiser4_inode_data(inode) != NULL);
	return cryptcompress_inode_data(inode)->crypt;
}

static void
set_inode_crypto_stat (struct inode * inode, crypto_stat_t * stat)
{
	cryptcompress_inode_data(inode)->crypt = stat;
}

crypto_stat_t * alloc_crypto_stat (struct inode * inode)
{
	crypto_stat_t * info;
	int fipsize;

	assert("edward-1421", 0);
	info = kmalloc(sizeof(*info), GFP_KERNEL);
	if (!info)
		return ERR_PTR(-ENOMEM);
	memset(info, 0, sizeof (*info));
	fipsize = inode_digest_plugin(inode)->fipsize;
	info->keyid = kmalloc(fipsize, GFP_KERNEL);
	if (!info->keyid) {
		kfree(info);
		return ERR_PTR(-ENOMEM);
	}
	return info;
}

static int
alloc_crypto_tfms(plugin_set * pset, crypto_stat_t * info)
{
	struct crypto_tfm * ret = NULL;
	cipher_plugin * cplug = pset->cipher;
	digest_plugin * dplug = pset->digest;

	assert("edward-1363", info != NULL);
	assert("edward-414", cplug != NULL);
	assert("edward-415", dplug != NULL);

	if (cplug->alloc) {
		ret = cplug->alloc();
		if (ret == NULL) {
			warning("edward-1364",
				"Can not allocate info for %s\n",
				cplug->h.desc);
			return RETERR(-EINVAL);
		}
	}
	info_set_tfm(info, CIPHER_TFM, ret);
	if (dplug->alloc) {
		ret = dplug->alloc();
		if (ret == NULL) {
			warning("edward-1365",
				"Can not allocate info for %s\n",
				dplug->h.desc);
			goto err;
		}
	}
	info_set_tfm(info, DIGEST_TFM, ret);
	return 0;
 err:
	if (cplug->free) {
		cplug->free(info->tfma[CIPHER_TFM].tfm);
		info_set_tfm(info, CIPHER_TFM, NULL);
	}
	return RETERR(-EINVAL);
}

static void
free_crypto_tfms(crypto_stat_t * info)
{
	assert("edward-1366", info != NULL);
	if (!info_cipher_tfm(info))
		return;
	info_cipher_plugin(info)->free(info_cipher_tfm(info));
	info_set_tfm(info, CIPHER_TFM, NULL);
	info_digest_plugin(info)->free(info_digest_tfm(info));
	info_set_tfm(info, DIGEST_TFM, NULL);
	return;
}

static int create_keyid (crypto_stat_t * info, crypto_data_t * data)
{
	int ret = -ENOMEM;
	size_t blk, pad;
	__u8 * dmem;
	__u8 * cmem;
	struct crypto_tfm * dtfm;
	struct crypto_tfm * ctfm;
	struct scatterlist sg;

	assert("edward-1422", 0);
	assert("edward-1367", info != NULL);
	assert("edward-1368", info->keyid != NULL);

	dtfm = info_digest_tfm(info);
	ctfm = info_cipher_tfm(info);

	dmem = kmalloc((size_t)crypto_tfm_alg_digestsize(dtfm),
			       GFP_KERNEL);
	if (!dmem)
		goto exit1;

	blk = crypto_tfm_alg_blocksize(ctfm);

	pad = data->keyid_size % blk;
	pad = (pad ? blk - pad : 0);

	cmem = kmalloc((size_t)data->keyid_size + pad, GFP_KERNEL);
	if (!cmem)
		goto exit2;
	memcpy(cmem, data->keyid, data->keyid_size);
	memset(cmem + data->keyid_size, 0, pad);

	sg.page = virt_to_page(cmem);
	sg.offset = offset_in_page(cmem);
	sg.length = data->keyid_size + pad;

	ret = crypto_cipher_encrypt(ctfm, &sg, &sg, data->keyid_size + pad);
	if (ret) {
		warning("edward-1369",
			"encryption failed flags=%x\n", ctfm->crt_flags);
		goto exit3;
	}
	crypto_digest_init (dtfm);
	crypto_digest_update (dtfm, &sg, 1);
	crypto_digest_final (dtfm, dmem);
	memcpy(info->keyid, dmem, info_digest_plugin(info)->fipsize);
 exit3:
	kfree(cmem);
 exit2:
	kfree(dmem);
 exit1:
	return ret;
}

static void destroy_keyid(crypto_stat_t * info)
{
	assert("edward-1370", info != NULL);
	assert("edward-1371", info->keyid != NULL);
	kfree(info->keyid);
	return;
}

static void free_crypto_stat (crypto_stat_t * info)
{
	assert("edward-1372", info != NULL);

	free_crypto_tfms(info);
	destroy_keyid(info);
	kfree(info);
}

static void instantiate_crypto_stat(crypto_stat_t * info)
{
	assert("edward-1373", info != NULL);
	assert("edward-1374", info->inst == 0);
	info->inst = 1;
}

static void uninstantiate_crypto_stat(crypto_stat_t * info)
{
	assert("edward-1375", info != NULL);
	info->inst = 0;
}

int crypto_stat_instantiated(crypto_stat_t * info)
{
	return info->inst;
}

static int inode_has_cipher_key(struct inode * inode)
{
	assert("edward-1376", inode != NULL);
	return inode_crypto_stat(inode) &&
		crypto_stat_instantiated(inode_crypto_stat(inode));
}

static void inode_free_crypto_stat (struct inode * inode)
{
	uninstantiate_crypto_stat(inode_crypto_stat(inode));
	free_crypto_stat(inode_crypto_stat(inode));
}

/* Instantiate a crypto-stat represented by low-lewel @data for the @object */
crypto_stat_t *
create_crypto_stat(struct inode * object, crypto_data_t * data)
{
	int ret;
	crypto_stat_t * info;

	assert("edward-1377", data != NULL);
	assert("edward-1378", need_cipher(object));

	if (inode_file_plugin(object) !=
	    file_plugin_by_id(DIRECTORY_FILE_PLUGIN_ID))
		return ERR_PTR(-EINVAL);

	info = alloc_crypto_stat(object);
	if (IS_ERR(info))
		return info;
	ret = alloc_crypto_tfms(reiser4_inode_data(object)->pset, info);
	if (ret)
		goto err;
	/* Someone can change plugins of the host (for example if
	   the host is a directory), so we keep the original ones
	   in the crypto-stat. */
	info_set_cipher_plugin(info, inode_cipher_plugin(object));
	info_set_digest_plugin(info, inode_digest_plugin(object));

	ret = crypto_cipher_setkey(info_cipher_tfm(info),
				   data->key,
				   data->keysize);
	if (ret) {
		warning("edward-1379",
			"setkey failed flags=%x\n",
			info_cipher_tfm(info)->crt_flags);
		goto err;
	}
	info->keysize = data->keysize;
	ret = create_keyid(info, data);
	if (ret)
		goto err;
	instantiate_crypto_stat(info);
	return info;
 err:
	free_crypto_stat(info);
 	return ERR_PTR(ret);
}

static void load_crypto_stat(crypto_stat_t * info)
{
	assert("edward-1380", info != NULL);
	inc_keyload_count(info);
}

static void
unload_crypto_stat(struct inode * inode)
{
	crypto_stat_t * info = inode_crypto_stat(inode);
	assert("edward-1381", info->keyload_count > 0);

	dec_keyload_count(inode_crypto_stat(inode));
	if (info->keyload_count == 0)
		inode_free_crypto_stat(inode);
}

void attach_crypto_stat(struct inode * inode, crypto_stat_t * info)
{
	assert("edward-1382", inode != NULL);
	assert("edward-1383", info != NULL);
	assert("edward-1384", inode_crypto_stat(inode) == NULL);

	set_inode_crypto_stat(inode, info);
	load_crypto_stat(info);
}

void detach_crypto_stat(struct inode * inode)
{
	assert("edward-1385", inode != NULL);
	assert("edward-1386", host_allows_crypto_stat(inode));

	if (inode_crypto_stat(inode))
		unload_crypto_stat(inode);
	set_inode_crypto_stat(inode, NULL);
}

static int keyid_eq(crypto_stat_t * child, crypto_stat_t * parent)
{
	return !memcmp(child->keyid, parent->keyid, info_digest_plugin(parent)->fipsize);
}

int can_inherit_crypto_crc(struct inode *child, struct inode *parent)
{
	if (!need_cipher(child))
		return 0;
	/* the child is created */
	if (!inode_crypto_stat(child))
		return 1;
	/* the child looked up */
	if (!inode_crypto_stat(parent))
		return 0;
	return (inode_cipher_plugin(child) == inode_cipher_plugin(parent) &&
		inode_digest_plugin(child) == inode_digest_plugin(parent) &&
		inode_crypto_stat(child)->keysize == inode_crypto_stat(parent)->keysize &&
		keyid_eq(inode_crypto_stat(child), inode_crypto_stat(parent)));
}

int need_cipher(struct inode * inode)
{
	return inode_cipher_plugin(inode) !=
		cipher_plugin_by_id(NONE_CIPHER_ID);
}

/* returns true, if crypto stat can be attached to the @host */
int host_allows_crypto_stat(struct inode * host)
{
	int ret;
	file_plugin * fplug = inode_file_plugin(host);

	switch (fplug->h.id) {
	case CRC_FILE_PLUGIN_ID:
		ret = 1;
		break;
	default:
		ret = 0;
	}
	return ret;
}

static int inode_set_crypto(struct inode * object)
{
	reiser4_inode * info;
	if (!inode_crypto_stat(object)) {
		if (need_cipher(object))
			return RETERR(-EINVAL);
		/* the file is not to be encrypted */
		return 0;
	}
	info = reiser4_inode_data(object);
	info->extmask |= (1 << CRYPTO_STAT);
 	return 0;
}

static int
inode_set_compression(struct inode * object)
{
	int result = 0;
	compression_plugin * cplug;

	cplug = inode_compression_plugin(object);

	if (cplug->init != NULL) {
		result = cplug->init();
		if (result)
			return result;
	}

	return 0;
}

<<<<<<< HEAD
=======
static void
inode_set_compression_mode(struct inode * object)
{
	reiser4_inode * info = reiser4_inode_data(object);

	info->plugin_mask |= (1 << PSET_COMPRESSION_MODE);
	return;
}

static int inode_set_cluster(struct inode *object)
{
	reiser4_inode *info;
	cluster_plugin *cplug;

	assert("edward-696", object != NULL);

	info = reiser4_inode_data(object);
	cplug = inode_cluster_plugin(object);

	if (cplug->shift < PAGE_CACHE_SHIFT) {
		warning("edward-1320",
			"Can not support %p clusters (less then page size)",
			cplug->h.label);
		return RETERR(-EINVAL);
	}
	info->plugin_mask |= (1 << PSET_CLUSTER);
	return 0;
}


/* plugin->destroy_inode() method for cryptcompress files */
void destroy_inode_cryptcompress(struct inode * inode)
{
	assert("edward-23", cryptcompress_inode_data(inode)->pgcount == 0);
	detach_crypto_stat(inode);
	return;
}

>>>>>>> 0f550dce
/* plugin->create() method for cryptcompress files

. install plugins
. attach crypto info if specified
. attach compression info if specified
. attach cluster info
*/
int
create_cryptcompress(struct inode *object, struct inode *parent,
		     reiser4_object_create_data * data)
{
	int result;
	reiser4_inode *info;

	assert("edward-23", object != NULL);
	assert("edward-24", parent != NULL);
	assert("edward-30", data != NULL);
	assert("edward-26", inode_get_flag(object, REISER4_NO_SD));
	assert("edward-27", data->id == CRC_FILE_PLUGIN_ID);

	info = reiser4_inode_data(object);

	assert("edward-29", info != NULL);

	/* set file bit */
	info->plugin_mask |= (1 << PSET_FILE);

	/* set crypto */
	result = inode_set_crypto(object);
	if (result)
		goto error;
	/* set compression */
	result = inode_set_compression(object);
	if (result)
		goto error;

	/* save everything in disk stat-data */
	result = write_sd_by_inode_common(object);
	if (!result)
		return 0;
 error:
	detach_crypto_stat(object);
	return result;
}

int open_cryptcompress(struct inode * inode, struct file * file)
{
	struct inode * parent;

	assert("edward-1394", inode != NULL);
	assert("edward-1395", file != NULL);
	assert("edward-1396", file != NULL);
	assert("edward-1397", file->f_dentry->d_inode == inode);
	assert("edward-1398", file->f_dentry->d_parent != NULL);
	assert("edward-1399", file->f_dentry->d_parent->d_inode != NULL);
	assert("edward-698",
	       inode_file_plugin(inode) ==
	       file_plugin_by_id(CRC_FILE_PLUGIN_ID));

	if (!need_cipher(inode))
		/* the file is not to be ciphered */
		return 0;
	parent = file->f_dentry->d_parent->d_inode;
	if (!inode_has_cipher_key(inode))
		return RETERR(-EINVAL);
	return 0;
}

static unsigned int
cipher_blocksize(struct inode * inode)
{
	assert("edward-758", need_cipher(inode));
	assert("edward-1400", inode_crypto_stat(inode) != NULL);
	return crypto_tfm_alg_blocksize
		(info_cipher_tfm(inode_crypto_stat(inode)));
}

/* returns translated offset */
static loff_t inode_scaled_offset (struct inode * inode,
				   const loff_t src_off /* input offset */)
{
	assert("edward-97", inode != NULL);

	if (!need_cipher(inode) ||
	    src_off == get_key_offset(min_key()) ||
	    src_off == get_key_offset(max_key()))
		return src_off;

	return inode_cipher_plugin(inode)->scale(inode,
						 cipher_blocksize(inode),
						 src_off);
}

/* returns disk cluster size */
size_t inode_scaled_cluster_size(struct inode * inode)
{
	assert("edward-110", inode != NULL);

	return inode_scaled_offset(inode, inode_cluster_size(inode));
}

static int new_cluster(reiser4_cluster_t * clust, struct inode *inode)
{
	return (clust_to_off(clust->index, inode) >= inode->i_size);
}

/* set number of cluster pages */
static void set_cluster_nrpages(reiser4_cluster_t * clust, struct inode *inode)
{
	reiser4_slide_t *win;

	assert("edward-180", clust != NULL);
	assert("edward-1040", inode != NULL);

	win = clust->win;
	if (!win) {
		/* FIXME-EDWARD: i_size should be protected */
		clust->nr_pages =
		    count_to_nrpages(fsize_to_count(clust, inode));
		return;
	}
	assert("edward-1176", clust->op != PCL_UNKNOWN);
	assert("edward-1064", win->off + win->count + win->delta != 0);

	if (win->stat == HOLE_WINDOW &&
	    win->off == 0 && win->count == inode_cluster_size(inode)) {
		/* special case: we start write hole from fake cluster */
		clust->nr_pages = 0;
		return;
	}
	clust->nr_pages =
	    count_to_nrpages(max_count(win->off + win->count + win->delta,
				       fsize_to_count(clust, inode)));
	return;
}

/* plugin->key_by_inode() */
/* see plugin/plugin.h for details */
int
key_by_inode_cryptcompress(struct inode *inode, loff_t off, reiser4_key * key)
{
	loff_t clust_off;

	assert("edward-64", inode != 0);
	//      assert("edward-112", ergo(off != get_key_offset(max_key()), !off_to_cloff(off, inode)));
	/* don't come here with other offsets */

	clust_off =
	    (off ==
	     get_key_offset(max_key())? get_key_offset(max_key()) :
	     off_to_clust_to_off(off, inode));

	key_by_inode_and_offset_common(inode, 0, key);
	set_key_offset(key,
		       (__u64) (!inode_crypto_stat(inode) ? clust_off :
				inode_scaled_offset(inode, clust_off)));
	return 0;
}

/* plugin->flow_by_inode */
int
flow_by_inode_cryptcompress(struct inode *inode /* file to build flow for */ ,
			    const char __user *buf /* user level buffer */ ,
			    int user	/* 1 if @buf is of user space, 0 - if it is
					   kernel space */ ,
			    loff_t size /* buffer size */ ,
			    loff_t off /* offset to start io from */ ,
			    rw_op op /* READ or WRITE */ ,
			    flow_t * f /* resulting flow */ )
{
	assert("edward-436", f != NULL);
	assert("edward-149", inode != NULL);
	assert("edward-150", inode_file_plugin(inode) != NULL);
	assert("edward-151",
	       inode_file_plugin(inode)->key_by_inode ==
	       key_by_inode_cryptcompress);

	f->length = size;
	memcpy(&f->data, &buf, sizeof(buf));
	f->user = user;
	f->op = op;

	if (op == WRITE_OP && user == 1)
		return 0;
	return key_by_inode_cryptcompress(inode, off, &f->key);
}

static int
crc_hint_validate(hint_t * hint, const reiser4_key * key,
		  znode_lock_mode lock_mode)
{
	coord_t *coord;

	assert("edward-704", hint != NULL);
	assert("edward-1089", !hint->ext_coord.valid);
	assert("edward-706", hint->lh.owner == NULL);

	coord = &hint->ext_coord.coord;

	if (!hint || !hint_is_set(hint) || hint->mode != lock_mode)
		/* hint either not set or set by different operation */
		return RETERR(-E_REPEAT);

	if (get_key_offset(key) != hint->offset)
		/* hint is set for different key */
		return RETERR(-E_REPEAT);

	assert("edward-707", schedulable());

	return seal_validate(&hint->seal, &hint->ext_coord.coord,
			     key, &hint->lh, lock_mode, ZNODE_LOCK_LOPRI);
}

static int reserve4cluster(struct inode *inode, reiser4_cluster_t *clust)
{
	int result = 0;

	assert("edward-965", schedulable());
	assert("edward-439", inode != NULL);
	assert("edward-440", clust != NULL);
	assert("edward-441", clust->pages != NULL);
	assert("edward-1261", get_current_context()->grabbed_blocks == 0);

	if (clust->nr_pages == 0) {
		assert("edward-1152", clust->win != NULL);
		assert("edward-1153", clust->win->stat == HOLE_WINDOW);
		/* don't reserve space for fake disk clusteer */
		return 0;
	}
	assert("edward-442", jprivate(clust->pages[0]) != NULL);

	result = reiser4_grab_space_force(estimate_insert_cluster(inode) +
					  estimate_update_cluster(inode),
 					  BA_CAN_COMMIT);
	if (result)
		return result;
	clust->reserved = 1;
	grabbed2cluster_reserved(estimate_insert_cluster(inode) +
				 estimate_update_cluster(inode));
#if REISER4_DEBUG
	clust->reserved_prepped = estimate_update_cluster(inode);
	clust->reserved_unprepped = estimate_insert_cluster(inode);
#endif
	/* there can be space grabbed by txnmgr_force_commit_all */
	all_grabbed2free();
	return 0;
}

static void
free_reserved4cluster(struct inode *inode, reiser4_cluster_t * clust, int count)
{
	assert("edward-967", clust->reserved == 1);

	cluster_reserved2free(count);
	clust->reserved = 0;
}

/* The core search procedure.
   If returned value is not cbk_errored, current znode is locked */
static int find_cluster_item(hint_t * hint, const reiser4_key * key,	/* key of the item we are
									   looking for */
			     znode_lock_mode lock_mode /* which lock */ ,
			     ra_info_t * ra_info, lookup_bias bias, __u32 flags)
{
	int result;
	reiser4_key ikey;
	coord_t *coord = &hint->ext_coord.coord;
	coord_t orig = *coord;

	assert("edward-152", hint != NULL);

	if (hint->ext_coord.valid == 0) {
		result = crc_hint_validate(hint, key, lock_mode);
		if (result == -E_REPEAT)
			goto traverse_tree;
		else if (result) {
			assert("edward-1216", 0);
			return result;
		}
		hint->ext_coord.valid = 1;
	}
	assert("edward-709", znode_is_any_locked(coord->node));

	/* In-place lookup is going here, it means we just need to
	   check if next item of the @coord match to the @keyhint) */

	if (equal_to_rdk(coord->node, key)) {
		result = goto_right_neighbor(coord, &hint->lh);
		if (result == -E_NO_NEIGHBOR) {
			assert("edward-1217", 0);
			return RETERR(-EIO);
		}
		if (result)
			return result;
		assert("edward-1218", equal_to_ldk(coord->node, key));
	} else {
		coord->item_pos++;
		coord->unit_pos = 0;
		coord->between = AT_UNIT;
	}
	result = zload(coord->node);
	if (result)
		return result;
	assert("edward-1219", !node_is_empty(coord->node));

	if (!coord_is_existing_item(coord)) {
		zrelse(coord->node);
		goto not_found;
	}
	item_key_by_coord(coord, &ikey);
	zrelse(coord->node);
	if (!keyeq(key, &ikey))
		goto not_found;
	return CBK_COORD_FOUND;

      not_found:
	assert("edward-1220", coord->item_pos > 0);
	//coord->item_pos--;
	/* roll back */
	*coord = orig;
	ON_DEBUG(coord_update_v(coord));
	return CBK_COORD_NOTFOUND;

      traverse_tree:
	assert("edward-713", hint->lh.owner == NULL);
	assert("edward-714", schedulable());

	unset_hint(hint);
	coord_init_zero(coord);
	result = coord_by_key(current_tree, key, coord, &hint->lh,
			      lock_mode, bias, LEAF_LEVEL, LEAF_LEVEL,
			      CBK_UNIQUE | flags, ra_info);
	if (cbk_errored(result))
		return result;
	hint->ext_coord.valid = 1;
	return result;
}

/* The following function is called by defalte[inflate] manager
 * to check if we need to align[cut] the overhead.
 * If true, @oh repersents the size of unaligned[aligned] overhead.
 */
static int
need_cut_or_align(struct inode * inode, reiser4_cluster_t * clust,
		  rw_op rw, int * oh)
{
	tfm_cluster_t * tc = &clust->tc;
	switch (rw) {
	case WRITE_OP: /* estimate align */
		*oh = tc->len % cipher_blocksize(inode);
		if (*oh != 0)
			return 1;
		break;
	case READ_OP:  /* estimate cut */
		*oh = *(tfm_output_data(clust) + tc->len - 1);
		break;
	default:
		impossible("edward-1401", "bad option");
	}
	return (tc->len != tc->lsize);
}

/* align or cut the overheads of
   . input stream if @rw is WRITE_OP
   . output stream if @rw is READ_OP */
static void
align_or_cut_overhead(struct inode * inode, reiser4_cluster_t * clust, rw_op rw)
{
	int oh;
	cipher_plugin * cplug = inode_cipher_plugin(inode);

	assert("edward-1402", need_cipher(inode));

	if (!need_cut_or_align(inode, clust, rw, &oh))
		return;
	switch (rw) {
	case WRITE_OP: /* do align */
		clust->tc.len +=
			cplug->align_stream(tfm_input_data(clust) +
					    clust->tc.len, clust->tc.len,
					    cipher_blocksize(inode));
		*(tfm_input_data(clust) + clust->tc.len - 1) =
			cipher_blocksize(inode) - oh;
		break;
	case READ_OP: /* do cut */
		assert("edward-1403", oh <= cipher_blocksize(inode));
		clust->tc.len -= oh;
		break;
	default:
		impossible("edward-1404", "bad option");
	}
	return;
}

/* the following two functions are to evaluate results
   of compression transform */
static unsigned
max_cipher_overhead(struct inode * inode)
{
	if (!need_cipher(inode) || !inode_cipher_plugin(inode)->align_stream)
		return 0;
	return cipher_blocksize(inode);
}

static int deflate_overhead(struct inode *inode)
{
	return (inode_compression_plugin(inode)->
		checksum ? DC_CHECKSUM_SIZE : 0);
}

static unsigned deflate_overrun(struct inode * inode, int ilen)
{
	return coa_overrun(inode_compression_plugin(inode), ilen);
}

/* Estimating compressibility of a logical cluster by various
   policies represented by compression mode plugin.
   If this returns false, then compressor won't be called for
   the cluster of index @index.
*/
static int try_compress(tfm_cluster_t * tc, cloff_t index, struct inode *inode)
{
	compression_plugin *cplug = inode_compression_plugin(inode);
	compression_mode_plugin *mplug = inode_compression_mode_plugin(inode);

	assert("edward-1321", tc->len != 0);
	assert("edward-1322", cplug != NULL);
	assert("edward-1323", mplug != NULL);

	return /* estimate by size */
		(cplug->min_size_deflate ?
		 tc->len >= cplug->min_size_deflate() :
		 1) &&
		/* estimate by content */
		(mplug->should_deflate ?
		 mplug->should_deflate(inode, index) :
		 1);
}

/* Evaluating results of compression transform.
   Returns true, if we need to accept this results */
static int
save_compressed(int size_before, int size_after, struct inode * inode)
{
	return (size_after + deflate_overhead(inode) +
		max_cipher_overhead(inode) < size_before);
}

/* Guess result of the evaluation above */
static int
need_inflate(reiser4_cluster_t * clust, struct inode *inode,
	     int encrypted /* is cluster encrypted */ )
{
	tfm_cluster_t *tc = &clust->tc;

	assert("edward-142", tc != 0);
	assert("edward-143", inode != NULL);

	return tc->len <
	    (encrypted ?
	     inode_scaled_offset(inode, tc->lsize) :
	     tc->lsize);
}

/* If logical cluster got compressed we add a checksum to catch possible
   disk cluster corruptions. The following is a format of the data stored
   in disk clusters:

		   data                   This is (transformed) logical cluster.
		   cipher_overhead        This is created by ->align() method
                                          of cipher plugin. May be absent.
		   checksum          (4)  This is created by ->checksum method
                                          of compression plugin to check
                                          integrity. May be absent.

		   Crypto overhead format:

		   data
		   control_byte      (1)   contains aligned overhead size:
		                           1 <= overhead <= cipher_blksize
*/
/* Append checksum at the end of input transform stream
   and increase its length */
static void dc_set_checksum(compression_plugin * cplug, tfm_cluster_t * tc)
{
	__u32 checksum;

	assert("edward-1309", tc != NULL);
	assert("edward-1310", tc->len > 0);
	assert("edward-1311", cplug->checksum != NULL);

	checksum = cplug->checksum(tfm_stream_data(tc, OUTPUT_STREAM), tc->len);
	put_unaligned(cpu_to_le32(checksum),
		 (d32 *)(tfm_stream_data(tc, OUTPUT_STREAM) + tc->len));
	tc->len += (int)DC_CHECKSUM_SIZE;
}

/* returns 0 if checksums coincide, otherwise returns 1,
   increase the length of input transform stream */
static int dc_check_checksum(compression_plugin * cplug, tfm_cluster_t * tc)
{
	assert("edward-1312", tc != NULL);
	assert("edward-1313", tc->len > (int)DC_CHECKSUM_SIZE);
	assert("edward-1314", cplug->checksum != NULL);

	if (cplug->checksum(tfm_stream_data(tc, INPUT_STREAM),
			    tc->len - (int)DC_CHECKSUM_SIZE) !=
	    le32_to_cpu(get_unaligned((d32 *)
				      (tfm_stream_data(tc, INPUT_STREAM)
				       + tc->len - (int)DC_CHECKSUM_SIZE)))) {
		warning("edward-156",
			"Bad disk cluster checksum %d, (should be %d) Fsck?\n",
			(int)le32_to_cpu
			(get_unaligned((d32 *)
				       (tfm_stream_data(tc, INPUT_STREAM) +
					tc->len - (int)DC_CHECKSUM_SIZE))),
			(int)cplug->checksum
			(tfm_stream_data(tc, INPUT_STREAM),
			 tc->len - (int)DC_CHECKSUM_SIZE));
		return 1;
	}
	tc->len -= (int)DC_CHECKSUM_SIZE;
	return 0;
}

int grab_tfm_stream(struct inode * inode, tfm_cluster_t * tc,
		    tfm_stream_id id)
{
	size_t size = inode_scaled_cluster_size(inode);

	assert("edward-901", tc != NULL);
	assert("edward-1027", inode_compression_plugin(inode) != NULL);

	if (tc->act == TFM_WRITE_ACT)
		size += deflate_overrun(inode, inode_cluster_size(inode));

	if (!tfm_stream(tc, id) && id == INPUT_STREAM)
		alternate_streams(tc);
	if (!tfm_stream(tc, id))
		return alloc_tfm_stream(tc, size, id);

	assert("edward-902", tfm_stream_is_set(tc, id));

	if (tfm_stream_size(tc, id) < size)
		return realloc_tfm_stream(tc, size, id);
	return 0;
}

/* Common deflate manager */
int deflate_cluster(reiser4_cluster_t * clust, struct inode * inode)
{
	int result = 0;
	int compressed = 0;
	int encrypted = 0;
	tfm_cluster_t * tc = &clust->tc;
	compression_plugin * coplug;

	assert("edward-401", inode != NULL);
	assert("edward-903", tfm_stream_is_set(tc, INPUT_STREAM));
	assert("edward-1348", tc->act == TFM_WRITE_ACT);
	assert("edward-498", !tfm_cluster_is_uptodate(tc));

	coplug = inode_compression_plugin(inode);
	if (try_compress(tc, clust->index, inode)) {
		/* try to compress, discard bad results */
		__u32 dst_len;
		compression_mode_plugin * mplug =
			inode_compression_mode_plugin(inode);
		assert("edward-602", coplug != NULL);
		assert("edward-1423", coplug->compress != NULL);

		result = grab_coa(tc, coplug);
		if (result) {
		    warning("edward-1424",
			    "alloc_coa failed with ret=%d, skipped compression",
			    result);
		    goto cipher;
		}
		result = grab_tfm_stream(inode, tc, OUTPUT_STREAM);
		if (result) {
		    warning("edward-1425",
			 "alloc stream failed with ret=%d, skipped compression",
			    result);
		    goto cipher;
		}
		dst_len = tfm_stream_size(tc, OUTPUT_STREAM);
		coplug->compress(get_coa(tc, coplug->h.id, tc->act),
				 tfm_input_data(clust), tc->len,
				 tfm_output_data(clust), &dst_len);
		/* make sure we didn't overwrite extra bytes */
		assert("edward-603",
		       dst_len <= tfm_stream_size(tc, OUTPUT_STREAM));

		/* evaluate results of compression transform */
		if (save_compressed(tc->len, dst_len, inode)) {
			/* good result, accept */
			tc->len = dst_len;
			if (mplug->accept_hook != NULL) {
			       result = mplug->accept_hook(inode, clust->index);
			       if (result)
				       warning("edward-1426",
					       "accept_hook failed with ret=%d",
					       result);
			}
			compressed = 1;
		}
		else {
			/* bad result, discard */
#if REISER4_DEBUG
			if (cluster_is_complete(clust, inode))
			      warning("edward-1338",
				      "incompressible cluster %lu (inode %llu)",
				      clust->index,
				      (unsigned long long)get_inode_oid(inode));
#endif
			if (mplug->discard_hook != NULL &&
			    cluster_is_complete(clust, inode)) {
				result = mplug->discard_hook(inode,
							     clust->index);
				if (result)
				      warning("edward-1427",
					      "discard_hook failed with ret=%d",
					      result);
			}
		}
	}
 cipher:
	if (need_cipher(inode)) {
		cipher_plugin * ciplug;
		struct crypto_tfm * tfm;
		struct scatterlist src;
		struct scatterlist dst;

		ciplug = inode_cipher_plugin(inode);
		tfm = info_cipher_tfm(inode_crypto_stat(inode));
		if (compressed)
			alternate_streams(tc);
		result = grab_tfm_stream(inode, tc, OUTPUT_STREAM);
		if (result)
			return result;

		align_or_cut_overhead(inode, clust, WRITE_OP);
		src.page = virt_to_page(tfm_input_data(clust));
		src.offset = offset_in_page(tfm_input_data(clust));
		src.length = tc->len;

		dst.page = virt_to_page(tfm_output_data(clust));
		dst.offset = offset_in_page(tfm_output_data(clust));
		dst.length = tc->len;

		result = crypto_cipher_encrypt(tfm, &dst, &src, tc->len);
		if (result) {
			warning("edward-1405",
				"encryption failed flags=%x\n", tfm->crt_flags);
			return result;
		}
		encrypted = 1;
	}
	if (compressed && coplug->checksum != NULL)
		dc_set_checksum(coplug, tc);
	if (!compressed && !encrypted)
		alternate_streams(tc);
	return result;
}

/* Common inflate cluster manager. */
int inflate_cluster(reiser4_cluster_t * clust, struct inode * inode)
{
	int result = 0;
	int transformed = 0;
	tfm_cluster_t * tc = &clust->tc;
	compression_plugin * coplug;

	assert("edward-905", inode != NULL);
	assert("edward-1178", clust->dstat == PREP_DISK_CLUSTER);
	assert("edward-906", tfm_stream_is_set(&clust->tc, INPUT_STREAM));
	assert("edward-1349", tc->act == TFM_READ_ACT);
	assert("edward-907", !tfm_cluster_is_uptodate(tc));

	/* Handle a checksum (if any) */
	coplug = inode_compression_plugin(inode);
	if (need_inflate(clust, inode, need_cipher(inode)) &&
	    coplug->checksum != NULL) {
		result = dc_check_checksum(coplug, tc);
		if (result)
			return RETERR(-EIO);
	}
	if (need_cipher(inode)) {
		cipher_plugin * ciplug;
		struct crypto_tfm * tfm;
		struct scatterlist src;
		struct scatterlist dst;

		ciplug = inode_cipher_plugin(inode);
		tfm = info_cipher_tfm(inode_crypto_stat(inode));
		result = grab_tfm_stream(inode, tc, OUTPUT_STREAM);
		if (result)
			return result;
		assert("edward-909", tfm_cluster_is_set(tc));

		src.page   =   virt_to_page(tfm_input_data(clust));
		src.offset = offset_in_page(tfm_input_data(clust));
		src.length = tc->len;

		dst.page   =   virt_to_page(tfm_output_data(clust));
		dst.offset = offset_in_page(tfm_output_data(clust));
		dst.length = tc->len;

		result = crypto_cipher_decrypt(tfm, &dst, &src, tc->len);
		if (result)
			return result;
		align_or_cut_overhead(inode, clust, READ_OP);
		transformed = 1;
	}
	if (need_inflate(clust, inode, 0)) {
		unsigned dst_len = inode_cluster_size(inode);
		if(transformed)
			alternate_streams(tc);

		result = grab_tfm_stream(inode, tc, OUTPUT_STREAM);
		if (result)
			return result;
		assert("edward-1305", coplug->decompress != NULL);
		assert("edward-910", tfm_cluster_is_set(tc));

		coplug->decompress(get_coa(tc, coplug->h.id, tc->act),
				   tfm_input_data(clust), tc->len,
				   tfm_output_data(clust), &dst_len);
		/* check length */
		tc->len = dst_len;
		assert("edward-157", dst_len == tc->lsize);
		transformed = 1;
	}
	if (!transformed)
		alternate_streams(tc);
	return result;
}

/* This is implementation of readpage method of struct
   address_space_operations for cryptcompress plugin. */
int readpage_cryptcompress(struct file *file, struct page *page)
{
	reiser4_context *ctx;
	reiser4_cluster_t clust;
	item_plugin *iplug;
	int result;

	assert("edward-88", PageLocked(page));
	assert("vs-976", !PageUptodate(page));
	assert("edward-89", page->mapping && page->mapping->host);

	ctx = init_context(page->mapping->host->i_sb);
	if (IS_ERR(ctx))
		return PTR_ERR(ctx);
	result = check_cryptcompress(page->mapping->host);
	if (result) {
		unlock_page(page);
		reiser4_exit_context(ctx);
		return result;
	}
	assert("edward-113",
	       ergo(file != NULL,
		    page->mapping == file->f_dentry->d_inode->i_mapping));

	if (PageUptodate(page)) {
		warning("edward-1338", "page is already uptodate\n");
		reiser4_exit_context(ctx);
		return 0;
	}
	cluster_init_read(&clust, NULL);
	clust.file = file;
	iplug = item_plugin_by_id(CTAIL_ID);
	if (!iplug->s.file.readpage) {
		unlock_page(page);
		put_cluster_handle(&clust);
		reiser4_exit_context(ctx);
		return -EINVAL;
	}
	result = iplug->s.file.readpage(&clust, page);
	if (result)
		unlock_page(page);
	assert("edward-64",
	       ergo(result == 0, (PageLocked(page) || PageUptodate(page))));
	put_cluster_handle(&clust);
	reiser4_exit_context(ctx);
	return result;
}

/* plugin->readpages() */
void
readpages_cryptcompress(struct file *file, struct address_space *mapping,
			struct list_head *pages)
{
	file_plugin *fplug;
	item_plugin *iplug;

	assert("edward-1112", mapping != NULL);
	assert("edward-1113", mapping->host != NULL);

	if (check_cryptcompress(mapping->host))
		return;
	fplug = inode_file_plugin(mapping->host);

	assert("edward-1114", fplug == file_plugin_by_id(CRC_FILE_PLUGIN_ID));

	iplug = item_plugin_by_id(CTAIL_ID);

	iplug->s.file.readpages(file, mapping, pages);

	return;
}

/* how much pages will be captured */
static int cluster_nrpages_to_capture(reiser4_cluster_t * clust)
{
	switch (clust->op) {
	case PCL_APPEND:
		return clust->nr_pages;
	case PCL_TRUNCATE:
		assert("edward-1179", clust->win != NULL);
		return count_to_nrpages(clust->win->off + clust->win->count);
	default:
		impossible("edward-1180", "bad page cluster option");
		return 0;
	}
}

static void set_cluster_pages_dirty(reiser4_cluster_t * clust)
{
	int i;
	struct page *pg;
	int nrpages = cluster_nrpages_to_capture(clust);

	for (i = 0; i < nrpages; i++) {

		pg = clust->pages[i];
		assert("edward-968", pg != NULL);
		lock_page(pg);
		assert("edward-1065", PageUptodate(pg));
		set_page_dirty_internal(pg);
		unlock_page(pg);
		mark_page_accessed(pg);
	}
}

static void clear_cluster_pages_dirty(reiser4_cluster_t * clust)
{
	int i;
	assert("edward-1275", clust != NULL);

	for (i = 0; i < clust->nr_pages; i++) {
		assert("edward-1276", clust->pages[i] != NULL);

		lock_page(clust->pages[i]);
		if (PageDirty(clust->pages[i])) {
			assert("edward-1277", PageUptodate(clust->pages[i]));
			clear_page_dirty_for_io(clust->pages[i]);
		}
#if REISER4_DEBUG
		else
			/* Race between flush and write:
			   some pages became clean when write() (or another
			   process which modifies data) capture the cluster. */
			warning("edward-985", "Page of index %lu (inode %llu)"
				" is not dirty\n", clust->pages[i]->index,
				(unsigned long long)get_inode_oid(clust->
								  pages[i]->
								  mapping->
								  host));
#endif
		unlock_page(clust->pages[i]);
	}
}

/* update i_size by window */
static void inode_set_new_size(reiser4_cluster_t * clust, struct inode *inode)
{
	loff_t size;
	reiser4_slide_t *win;

	assert("edward-1181", clust != NULL);
	assert("edward-1182", inode != NULL);

	win = clust->win;
	assert("edward-1183", win != NULL);

	size = clust_to_off(clust->index, inode) + win->off;

	switch (clust->op) {
	case PCL_APPEND:
		if (size + win->count <= inode->i_size)
			/* overwrite only */
			return;
		size += win->count;
		break;
	case PCL_TRUNCATE:
		break;
	default:
		impossible("edward-1184", "bad page cluster option");
		break;
	}
	inode_check_scale_nolock(inode, inode->i_size, size);
	inode->i_size = size;
	return;
}

/* Check in page cluster modifications.
   . Make jnode dirty, if it wasn't;
   . Reserve space for a disk cluster update by flush algorithm, if needed;
   . Clean up old references (if any).
   . Put pages (grabbed in this thread) which will be truncated
*/
static void
make_cluster_jnode_dirty_locked(reiser4_cluster_t * clust, jnode * node,
				loff_t * old_isize, struct inode *inode)
{
	int i;
	int old_nrpages;
	int new_nrpages = cluster_nrpages_to_capture(clust);

	assert("edward-973", new_nrpages > 0);
	assert("edward-221", node != NULL);
	assert("edward-971", clust->reserved == 1);
	assert_spin_locked(&(node->guard));
	assert("edward-972", node->page_count < cluster_nrpages(inode));
	assert("edward-1263",
	       clust->reserved_prepped == estimate_update_cluster(inode));
	assert("edward-1264", clust->reserved_unprepped == 0);

	if (JF_ISSET(node, JNODE_DIRTY)) {
		/* someone has modified this cluster, but
		   the modifications are not committed yet */
		old_nrpages =
			count_to_nrpages(cnt_to_clcnt(*old_isize,
						      clust->index, inode));
		/* free space which is already reserved */
		free_reserved4cluster(inode, clust,
				      estimate_update_cluster(inode));
		/* put old references */
		for (i = 0; i < old_nrpages; i++) {
			assert("edward-975", clust->pages[i]);
			assert("edward-1185", PageUptodate(clust->pages[i]));

			page_cache_release(clust->pages[i]);
#if REISER4_DEBUG
			cryptcompress_inode_data(inode)->pgcount --;
#endif
		}
	} else {
		/* no captured pages */
		assert("edward-1043", node->page_count == 0);
		jnode_make_dirty_locked(node);
		clust->reserved = 0;
	}
	/* put pages that will be truncated (if any) */
	for (i = new_nrpages; i < clust->nr_pages; i++) {
		assert("edward-1433", clust->pages[i]);
		assert("edward-1434", PageUptodate(clust->pages[i]));
		page_cache_release(clust->pages[i]);
#if REISER4_DEBUG
		cryptcompress_inode_data(inode)->pgcount --;
#endif
	}
#if REISER4_DEBUG
	clust->reserved_prepped -= estimate_update_cluster(inode);
	node->page_count = new_nrpages - 1;
#endif
	return;
}

/* This function spawns a transaction and
   is called by any thread as a final step in page cluster modification.
*/
static int try_capture_cluster(reiser4_cluster_t * clust, struct inode *inode)
{
	int result = 0;
	loff_t old_size;
	jnode *node;

	assert("edward-1029", clust != NULL);
	assert("edward-1030", clust->reserved == 1);
	assert("edward-1031", clust->nr_pages != 0);
	assert("edward-1032", clust->pages != NULL);
	assert("edward-1033", clust->pages[0] != NULL);

	node = jprivate(clust->pages[0]);

	assert("edward-1035", node != NULL);

	spin_lock_jnode(node);
	old_size = inode->i_size;
	if (clust->win)
		inode_set_new_size(clust, inode);

	result = try_capture(node, ZNODE_WRITE_LOCK, 0, 0);
	if (result)
		goto exit;
	make_cluster_jnode_dirty_locked(clust, node, &old_size, inode);
      exit:
	assert("edward-1034", !result);
	spin_unlock_jnode(node);
	jput(node);
	return result;
}

/* Collect unlocked cluster pages for any modifications and attach a jnode.
   We allocate only one jnode per cluster, this jnode is binded to the first
   page of this cluster, so we have an extra-reference that will exist with
   this jnode, other references will be cleaned up in flush time.
*/
static int
grab_cluster_pages_jnode(struct inode *inode, reiser4_cluster_t * clust)
{
	int i;
	int result = 0;
	jnode *node = NULL;

	assert("edward-182", clust != NULL);
	assert("edward-183", clust->pages != NULL);
	assert("edward-184", clust->nr_pages <= cluster_nrpages(inode));

	if (clust->nr_pages == 0)
		return 0;

	for (i = 0; i < clust->nr_pages; i++) {

		assert("edward-1044", clust->pages[i] == NULL);

		clust->pages[i] =
		    grab_cache_page(inode->i_mapping,
				    clust_to_pg(clust->index, inode) + i);
		if (!clust->pages[i]) {
			result = RETERR(-ENOMEM);
			break;
		}
		if (i == 0) {
			node = jnode_of_page(clust->pages[i]);
			if (IS_ERR(node)) {
				result = PTR_ERR(node);
				unlock_page(clust->pages[i]);
				break;
			}
			JF_SET(node, JNODE_CLUSTER_PAGE);
			unlock_page(clust->pages[i]);
			assert("edward-919", node);
			continue;
		}
		unlock_page(clust->pages[i]);
	}
	if (result) {
		while (i)
			page_cache_release(clust->pages[--i]);
		if (node && !IS_ERR(node))
			jput(node);
		return result;
	}
	assert("edward-920", jprivate(clust->pages[0]));
#if REISER4_DEBUG
	cryptcompress_inode_data(inode)->pgcount += clust->nr_pages;
#endif
	return 0;
}

/* Collect unlocked cluster pages only for read (not to modify) */
static int grab_cluster_pages(struct inode *inode, reiser4_cluster_t * clust)
{
	int i;
	int result = 0;

	assert("edward-1428", inode != NULL);
	assert("edward-1429", inode->i_mapping != NULL);	
	assert("edward-787", clust != NULL);
	assert("edward-788", clust->pages != NULL);
	assert("edward-789", clust->nr_pages != 0);
	assert("edward-790", clust->nr_pages <= cluster_nrpages(inode));

	for (i = 0; i < clust->nr_pages; i++) {
		clust->pages[i] =
		    grab_cache_page(inode->i_mapping,
				    clust_to_pg(clust->index, inode) + i);
		if (!clust->pages[i]) {
			result = RETERR(-ENOMEM);
			break;
		}
		unlock_page(clust->pages[i]);
	}
	if (result)
		while (i)
			page_cache_release(clust->pages[--i]);
	return result;
}

/* @node might be attached by reiser4_writepage(), not by
   cryptcompress plugin code, but emergency flush should
   understand that pages of cryptcompress files are not
   flushable.
*/
int jnode_of_cluster(const jnode * node, struct page * page)
{
	assert("edward-1339", node != NULL);
	assert("edward-1340", page != NULL);
	assert("edward-1341", page->mapping != NULL);
	assert("edward-1342", page->mapping->host != NULL);
	assert("edward-1343",
	       ergo(jnode_is_unformatted(node),
		    get_inode_oid(page->mapping->host) ==
		    node->key.j.objectid));
	if (inode_file_plugin(page->mapping->host) ==
	    file_plugin_by_id(CRC_FILE_PLUGIN_ID)) {
#if REISER4_DEBUG
		if (!jnode_is_cluster_page(node))
			warning("edward-1345",
			"inode %llu: cluster page of index %lu became private",
			(unsigned long long)get_inode_oid(page->mapping->host),
			page->index);
#endif
		return 1;
	}
	return 0;
}

/* put cluster pages */
void release_cluster_pages(reiser4_cluster_t * clust)
{
	int i;

	assert("edward-447", clust != NULL);	
	for (i = 0; i < clust->nr_pages; i++) {

		assert("edward-449", clust->pages[i] != NULL);

		page_cache_release(clust->pages[i]);
	}
}

/* this is called when something is failed */
static void release_cluster_pages_and_jnode(reiser4_cluster_t * clust)
{
	jnode *node;

	assert("edward-445", clust != NULL);
	assert("edward-922", clust->pages != NULL);
	assert("edward-446", clust->pages[0] != NULL);

	node = jprivate(clust->pages[0]);

	assert("edward-447", node != NULL);

	release_cluster_pages(clust);
	jput(node);
}

#if REISER4_DEBUG
static int window_ok(reiser4_slide_t * win, struct inode *inode)
{
	assert("edward-1115", win != NULL);
	assert("edward-1116", ergo(win->delta, win->stat == HOLE_WINDOW));

	return (win->off != inode_cluster_size(inode)) &&
	    (win->off + win->count + win->delta <= inode_cluster_size(inode));
}

static int cluster_ok(reiser4_cluster_t * clust, struct inode *inode)
{
	assert("edward-279", clust != NULL);

	if (!clust->pages)
		return 0;
	return (clust->win ? window_ok(clust->win, inode) : 1);
}
#endif

/* guess next window stat */
static inline window_stat next_window_stat(reiser4_slide_t * win)
{
	assert("edward-1130", win != NULL);
	return ((win->stat == HOLE_WINDOW && win->delta == 0) ?
		HOLE_WINDOW : DATA_WINDOW);
}

/* guess next cluster index and window params */
static void
update_cluster(struct inode *inode, reiser4_cluster_t * clust, loff_t file_off,
	       loff_t to_file)
{
	reiser4_slide_t *win;

	assert("edward-185", clust != NULL);
	assert("edward-438", clust->pages != NULL);
	assert("edward-281", cluster_ok(clust, inode));

	win = clust->win;
	if (!win)
		return;

	switch (win->stat) {
	case DATA_WINDOW:
		/* increment window position */
		clust->index++;
		win->stat = DATA_WINDOW;
		win->off = 0;
		win->count = min_count(inode_cluster_size(inode), to_file);
		break;
	case HOLE_WINDOW:
		switch (next_window_stat(win)) {
		case HOLE_WINDOW:
			/* set window to fit the offset we start write from */
			clust->index = off_to_clust(file_off, inode);
			win->stat = HOLE_WINDOW;
			win->off = 0;
			win->count = off_to_cloff(file_off, inode);
			win->delta =
			    min_count(inode_cluster_size(inode) - win->count,
				      to_file);
			break;
		case DATA_WINDOW:
			/* do not move the window, just change its state,
			   off+count+delta=inv */
			win->stat = DATA_WINDOW;
			win->off = win->off + win->count;
			win->count = win->delta;
			win->delta = 0;
			break;
		default:
			impossible("edward-282", "wrong next window state");
		}
		break;
	default:
		impossible("edward-283", "wrong current window state");
	}
	assert("edward-1068", cluster_ok(clust, inode));
}

static int update_sd_cryptcompress(struct inode *inode)
{
	int result = 0;

	assert("edward-978", schedulable());
	assert("edward-1265", get_current_context()->grabbed_blocks == 0);

	result = reiser4_grab_space_force(	/* one for stat data update */
						 estimate_update_common(inode),
						 BA_CAN_COMMIT);
	assert("edward-979", !result);
	if (result)
		return result;
	inode->i_ctime = inode->i_mtime = CURRENT_TIME;
	result = reiser4_update_sd(inode);

	all_grabbed2free();
	return result;
}


/* NOTE-Edward: this is too similar to reiser4/txnmgr.c:uncapture_jnode() */
static void uncapture_cluster_jnode(jnode * node)
{
	txn_atom *atom;

	assert_spin_locked(&(node->guard));

	/*jnode_make_clean(node); */
	atom = jnode_get_atom(node);
	if (atom == NULL) {
		assert("jmacd-7111", !JF_ISSET(node, JNODE_DIRTY));
		spin_unlock_jnode(node);
		return;
	}

	uncapture_block(node);
	spin_unlock_atom(atom);
	jput(node);
}

void forget_cluster_pages(struct page **pages, int nr)
{
	int i;
	for (i = 0; i < nr; i++) {

		assert("edward-1045", pages[i] != NULL);
		page_cache_release(pages[i]);
	}
}

/* Check out last modifications we are about to commit,
   and prepare input stream for transform operations.
*/
int
flush_cluster_pages(reiser4_cluster_t * clust, jnode * node,
		    struct inode *inode)
{
	int result = 0;
	int i;
	int nr_pages = 0;
	tfm_cluster_t *tc = &clust->tc;

	assert("edward-980", node != NULL);
	assert("edward-236", inode != NULL);
	assert("edward-237", clust != NULL);
	assert("edward-240", !clust->win);
	assert("edward-241", schedulable());
	assert("edward-718", crc_inode_ok(inode));

	result = grab_tfm_stream(inode, tc, INPUT_STREAM);
	if (result) {
		warning("edward-1430",
			"alloc stream failed with ret=%d", result);
		return result;
	}
	spin_lock_jnode(node);
	assert("edward-1435", JF_ISSET(node, JNODE_DIRTY));

	/* Check out a size of logical cluster and 
	   set a number of cluster pages to commit. */
	tc->len = tc->lsize = fsize_to_count(clust, inode);
	clust->nr_pages = count_to_nrpages(tc->len);

	assert("edward-983", clust->nr_pages == node->page_count + 1);
#if REISER4_DEBUG
	node->page_count = 0;
#endif
	cluster_reserved2grabbed(estimate_update_cluster(inode));
	uncapture_cluster_jnode(node);

	assert("edward-1224", schedulable());
	/* Check out cluster pages to commit */
	nr_pages =
	      find_get_pages(inode->i_mapping, clust_to_pg(clust->index, inode),
			     clust->nr_pages, clust->pages);

	assert("edward-1280", nr_pages == clust->nr_pages);
	/* Construct input stream from the checked out pages */
	for (i = 0; i < clust->nr_pages; i++) {
		char *data;

		assert("edward-242", clust->pages[i] != NULL);
		assert("edward-1436", clust->pages[i]->index ==
		       clust_to_pg(clust->index, inode) + i); 
		assert("edward-1437", PageUptodate(clust->pages[i]));
		/* flush the page into the input stream */
		lock_page(clust->pages[i]);
		data = kmap(clust->pages[i]);

		assert("edward-986", cnt_to_pgcnt(tc->len, i) != 0);

		memcpy(tfm_stream_data(tc, INPUT_STREAM) + pg_to_off(i),
		       data, cnt_to_pgcnt(tc->len, i));
		kunmap(clust->pages[i]);
		unlock_page(clust->pages[i]);
	}
	clear_cluster_pages_dirty(clust);
      	release_cluster_pages(clust);
#if REISER4_DEBUG
	cryptcompress_inode_data(inode)->pgcount -= clust->nr_pages;
#endif
	/* put pages that were found here */
	release_cluster_pages(clust);
	return result;
}

/* set hint for the cluster of the index @index */
void
set_hint_cluster(struct inode *inode, hint_t * hint,
		 cloff_t index, znode_lock_mode mode)
{
	reiser4_key key;
	assert("edward-722", crc_inode_ok(inode));
	assert("edward-723",
	       inode_file_plugin(inode) ==
	       file_plugin_by_id(CRC_FILE_PLUGIN_ID));

	inode_file_plugin(inode)->key_by_inode(inode,
					       clust_to_off(index, inode),
					       &key);

	seal_init(&hint->seal, &hint->ext_coord.coord, &key);
	hint->offset = get_key_offset(&key);
	hint->mode = mode;
}

void invalidate_hint_cluster(reiser4_cluster_t * clust)
{
	assert("edward-1291", clust != NULL);
	assert("edward-1292", clust->hint != NULL);

	done_lh(&clust->hint->lh);
	clust->hint->ext_coord.valid = 0;
}

void put_hint_cluster(reiser4_cluster_t * clust, struct inode *inode,
		 znode_lock_mode mode)
{
	assert("edward-1286", clust != NULL);
	assert("edward-1287", clust->hint != NULL);

	set_hint_cluster(inode, clust->hint, clust->index + 1, mode);
	invalidate_hint_cluster(clust);
}

static int
balance_dirty_page_cluster(reiser4_cluster_t * clust, struct inode *inode,
			   loff_t off, loff_t to_file)
{
	int result;

	assert("edward-724", inode != NULL);
	assert("edward-725", crc_inode_ok(inode));
	assert("edward-1272", get_current_context()->grabbed_blocks == 0);

	/* set next window params */
	update_cluster(inode, clust, off, to_file);

	result = update_sd_cryptcompress(inode);
	assert("edward-988", !result);
	if (result)
		return result;
	assert("edward-726", clust->hint->lh.owner == NULL);

	reiser4_throttle_write(inode);
	all_grabbed2free();
	return 0;
}

/* set zeroes to the cluster, update it, and maybe, try to capture its pages */
static int
write_hole(struct inode *inode, reiser4_cluster_t * clust, loff_t file_off,
	   loff_t to_file)
{
	char *data;
	int result = 0;
	unsigned cl_off, cl_count = 0;
	unsigned to_pg, pg_off;
	reiser4_slide_t *win;

	assert("edward-190", clust != NULL);
	assert("edward-1069", clust->win != NULL);
	assert("edward-191", inode != NULL);
	assert("edward-727", crc_inode_ok(inode));
	assert("edward-1171", clust->dstat != INVAL_DISK_CLUSTER);
	assert("edward-1154",
	       ergo(clust->dstat != FAKE_DISK_CLUSTER, clust->reserved == 1));

	win = clust->win;

	assert("edward-1070", win != NULL);
	assert("edward-201", win->stat == HOLE_WINDOW);
	assert("edward-192", cluster_ok(clust, inode));

	if (win->off == 0 && win->count == inode_cluster_size(inode)) {
		/* the hole will be represented by fake disk cluster */
		update_cluster(inode, clust, file_off, to_file);
		return 0;
	}
	cl_count = win->count;	/* number of zeroes to write */
	cl_off = win->off;
	pg_off = off_to_pgoff(win->off);

	while (cl_count) {
		struct page *page;
		page = clust->pages[off_to_pg(cl_off)];

		assert("edward-284", page != NULL);

		to_pg = min_count(PAGE_CACHE_SIZE - pg_off, cl_count);
		lock_page(page);
		data = kmap_atomic(page, KM_USER0);
		memset(data + pg_off, 0, to_pg);
		flush_dcache_page(page);
		kunmap_atomic(data, KM_USER0);
		SetPageUptodate(page);
		unlock_page(page);

		cl_off += to_pg;
		cl_count -= to_pg;
		pg_off = 0;
	}
	if (!win->delta) {
		/* only zeroes, try to capture */

		set_cluster_pages_dirty(clust);
		result = try_capture_cluster(clust, inode);
		if (result)
			return result;
		put_hint_cluster(clust, inode, ZNODE_WRITE_LOCK);
		result =
		    balance_dirty_page_cluster(clust, inode, file_off, to_file);
	} else
		update_cluster(inode, clust, file_off, to_file);
	return result;
}

/*
  The main disk search procedure for cryptcompress plugins, which
  . scans all items of disk cluster
  . maybe reads each one (if @read != 0)
  . maybe makes its znode dirty  (if @write != 0)

  NOTE-EDWARD: Callers should handle the case when disk cluster
  is incomplete (-EIO)
*/
int
find_cluster(reiser4_cluster_t * clust,
	     struct inode *inode, int read, int write)
{
	flow_t f;
	hint_t *hint;
	int result = 0;
	unsigned long cl_idx;
	ra_info_t ra_info;
	file_plugin *fplug;
	item_plugin *iplug;
	tfm_cluster_t *tc;
	int was_grabbed;

	assert("edward-138", clust != NULL);
	assert("edward-728", clust->hint != NULL);
	assert("edward-225", read || write);
	assert("edward-226", schedulable());
	assert("edward-137", inode != NULL);
	assert("edward-729", crc_inode_ok(inode));

	hint = clust->hint;
	cl_idx = clust->index;
	fplug = inode_file_plugin(inode);
	was_grabbed = get_current_context()->grabbed_blocks;
	tc = &clust->tc;

	assert("edward-462", !tfm_cluster_is_uptodate(tc));
	assert("edward-461", ergo(read, tfm_stream_is_set(tc, INPUT_STREAM)));

	/* set key of the first disk cluster item */
	fplug->flow_by_inode(inode,
			     (read ? (char __user *)tfm_stream_data(tc, INPUT_STREAM) : NULL),
			     0 /* kernel space */ ,
			     inode_scaled_cluster_size(inode),
			     clust_to_off(cl_idx, inode), READ_OP, &f);
	if (write) {
		/* reserve for flush to make dirty all the leaf nodes
		   which contain disk cluster */
		result =
		    reiser4_grab_space_force(estimate_dirty_cluster(inode),
					     BA_CAN_COMMIT);
		assert("edward-990", !result);
		if (result)
			goto out;
	}

	ra_info.key_to_stop = f.key;
	set_key_offset(&ra_info.key_to_stop, get_key_offset(max_key()));

	while (f.length) {
		result = find_cluster_item(hint,
					   &f.key,
					   (write ? ZNODE_WRITE_LOCK :
					    ZNODE_READ_LOCK), NULL, FIND_EXACT,
					   (write ? CBK_FOR_INSERT : 0));
		switch (result) {
		case CBK_COORD_NOTFOUND:
			result = 0;
			if (inode_scaled_offset
			    (inode,
			     clust_to_off(cl_idx,
					  inode)) == get_key_offset(&f.key)) {
				/* first item not found, this is treated
				   as disk cluster is absent */
				clust->dstat = FAKE_DISK_CLUSTER;
				goto out;
			}
			/* we are outside the cluster, stop search here */
			assert("edward-146",
			       f.length != inode_scaled_cluster_size(inode));
			goto ok;
		case CBK_COORD_FOUND:
			assert("edward-148",
			       hint->ext_coord.coord.between == AT_UNIT);
			assert("edward-460",
			       hint->ext_coord.coord.unit_pos == 0);

			coord_clear_iplug(&hint->ext_coord.coord);
			result = zload_ra(hint->ext_coord.coord.node, &ra_info);
			if (unlikely(result))
				goto out;
			iplug = item_plugin_by_coord(&hint->ext_coord.coord);
			assert("edward-147",
			       item_id_by_coord(&hint->ext_coord.coord) ==
			       CTAIL_ID);

			result = iplug->s.file.read(NULL, &f, hint);
			if (result) {
				zrelse(hint->ext_coord.coord.node);
				goto out;
			}
			if (write) {
				znode_make_dirty(hint->ext_coord.coord.node);
				znode_set_convertible(hint->ext_coord.coord.
						      node);
			}
			zrelse(hint->ext_coord.coord.node);
			break;
		default:
			goto out;
		}
	}
 ok:
	/* at least one item was found  */
	/* NOTE-EDWARD: Callers should handle the case
	   when disk cluster is incomplete (-EIO) */
	tc->len = inode_scaled_cluster_size(inode) - f.length;
	tc->lsize = fsize_to_count(clust, inode);
	assert("edward-1196", tc->len > 0);
	assert("edward-1406", tc->lsize > 0);

	if (hint_is_unprepped_dclust(clust->hint))
		clust->dstat = UNPR_DISK_CLUSTER;
	else
		clust->dstat = PREP_DISK_CLUSTER;
 out:
	assert("edward-1339",
	       get_current_context()->grabbed_blocks >= was_grabbed);
	grabbed2free(get_current_context(),
		     get_current_super_private(),
		     get_current_context()->grabbed_blocks - was_grabbed);
	return result;
}

int
get_disk_cluster_locked(reiser4_cluster_t * clust, struct inode *inode,
			znode_lock_mode lock_mode)
{
	reiser4_key key;
	ra_info_t ra_info;

	assert("edward-730", schedulable());
	assert("edward-731", clust != NULL);
	assert("edward-732", inode != NULL);

	if (clust->hint->ext_coord.valid) {
		assert("edward-1293", clust->dstat != INVAL_DISK_CLUSTER);
		assert("edward-1294",
		       znode_is_write_locked(clust->hint->lh.node));
		/* already have a valid locked position */
		return (clust->dstat ==
			FAKE_DISK_CLUSTER ? CBK_COORD_NOTFOUND :
			CBK_COORD_FOUND);
	}
	key_by_inode_cryptcompress(inode, clust_to_off(clust->index, inode),
				   &key);
	ra_info.key_to_stop = key;
	set_key_offset(&ra_info.key_to_stop, get_key_offset(max_key()));

	return find_cluster_item(clust->hint, &key, lock_mode, NULL, FIND_EXACT,
				 CBK_FOR_INSERT);
}

/* Read needed cluster pages before modifying.
   If success, @clust->hint contains locked position in the tree.
   Also:
   . find and set disk cluster state
   . make disk cluster dirty if its state is not FAKE_DISK_CLUSTER.
*/
static int
read_some_cluster_pages(struct inode *inode, reiser4_cluster_t * clust)
{
	int i;
	int result = 0;
	item_plugin *iplug;
	reiser4_slide_t *win = clust->win;

	iplug = item_plugin_by_id(CTAIL_ID);

	assert("edward-733", get_current_context()->grabbed_blocks == 0);
	assert("edward-924", !tfm_cluster_is_uptodate(&clust->tc));

#if REISER4_DEBUG
	if (clust->nr_pages == 0) {
		/* start write hole from fake disk cluster */
		assert("edward-1117", win != NULL);
		assert("edward-1118", win->stat == HOLE_WINDOW);
		assert("edward-1119", new_cluster(clust, inode));
	}
#endif
	if (new_cluster(clust, inode)) {
		/*
		   new page cluster is about to be written, nothing to read,
		 */
		assert("edward-734", schedulable());
		assert("edward-735", clust->hint->lh.owner == NULL);

		if (clust->nr_pages) {
			int off;
			char *data;
			struct page * pg;
			assert("edward-1419", clust->pages != NULL);
			pg = clust->pages[clust->nr_pages - 1];
			assert("edward-1420", pg != NULL);
			off = off_to_pgoff(win->off+win->count+win->delta);
			if (off) {
				lock_page(pg);
				data = kmap_atomic(pg, KM_USER0);
				memset(data + off, 0, PAGE_CACHE_SIZE - off);
				flush_dcache_page(pg);
				kunmap_atomic(data, KM_USER0);
				unlock_page(pg);
			}
		}
		clust->dstat = FAKE_DISK_CLUSTER;
		return 0;
	}
	/*
	   Here we should search for disk cluster to figure out its real state.
	   Also there is one more important reason to do disk search: we need
	   to make disk cluster _dirty_ if it exists
	 */

	/* if windows is specified, read the only pages
	   that will be modified partially */

	for (i = 0; i < clust->nr_pages; i++) {
		struct page *pg = clust->pages[i];

		lock_page(pg);
		if (PageUptodate(pg)) {
			unlock_page(pg);
			continue;
		}
		unlock_page(pg);

		if (win &&
		    i >= count_to_nrpages(win->off) &&
		    i < off_to_pg(win->off + win->count + win->delta))
			/* page will be completely overwritten */
			continue;

		if (win && (i == clust->nr_pages - 1) &&
		    /* the last page is
		       partially modified,
		       not uptodate .. */
		    (count_to_nrpages(inode->i_size) <= pg->index)) {
			/* .. and appended,
			   so set zeroes to the rest */
			char *data;
			int offset;
			lock_page(pg);
			data = kmap_atomic(pg, KM_USER0);

			assert("edward-1260",
			       count_to_nrpages(win->off + win->count +
						win->delta) - 1 == i);

			offset =
			    off_to_pgoff(win->off + win->count + win->delta);
			memset(data + offset, 0, PAGE_CACHE_SIZE - offset);
			flush_dcache_page(pg);
			kunmap_atomic(data, KM_USER0);
			unlock_page(pg);
			/* still not uptodate */
			break;
		}
		if (!tfm_cluster_is_uptodate(&clust->tc)) {
			result = ctail_read_disk_cluster(clust, inode, 1);
			assert("edward-992", !result);
			if (result)
				goto out;
			assert("edward-925",
			       tfm_cluster_is_uptodate(&clust->tc));
		}
		lock_page(pg);
		result = do_readpage_ctail(inode, clust, pg);
		unlock_page(pg);
		assert("edward-993", !result);
		if (result) {
			impossible("edward-219",
				   "do_readpage_ctail returned crap");
			goto out;
		}
	}
	if (!tfm_cluster_is_uptodate(&clust->tc)) {
		/* disk cluster unclaimed, but we need to make its znodes dirty
		   to make flush update convert its content */
		result =
		    find_cluster(clust, inode, 0 /* do not read */ ,
				 1 /* write */ );
		assert("edward-994", !result);
	}
 out:
	tfm_cluster_clr_uptodate(&clust->tc);
	return result;
}

static int
should_create_unprepped_cluster(reiser4_cluster_t * clust, struct inode *inode)
{
	assert("edward-737", clust != NULL);

	switch (clust->dstat) {
	case PREP_DISK_CLUSTER:
	case UNPR_DISK_CLUSTER:
		return 0;
	case FAKE_DISK_CLUSTER:
		if (clust->win &&
		    clust->win->stat == HOLE_WINDOW && clust->nr_pages == 0) {
			assert("edward-1172", new_cluster(clust, inode));
			return 0;
		}
		return 1;
	default:
		impossible("edward-1173", "bad disk cluster state");
		return 0;
	}
}

static int
crc_make_unprepped_cluster(reiser4_cluster_t * clust, struct inode *inode)
{
	int result;

	assert("edward-1123", schedulable());
	assert("edward-737", clust != NULL);
	assert("edward-738", inode != NULL);
	assert("edward-739", crc_inode_ok(inode));
	assert("edward-1053", clust->hint != NULL);
	assert("edward-1266", get_current_context()->grabbed_blocks == 0);

	if (clust->reserved) {
		cluster_reserved2grabbed(estimate_insert_cluster(inode));
#if REISER4_DEBUG
		assert("edward-1267",
		       clust->reserved_unprepped ==
		       estimate_insert_cluster(inode));
		clust->reserved_unprepped -= estimate_insert_cluster(inode);
#endif
	}
	if (!should_create_unprepped_cluster(clust, inode)) {
		all_grabbed2free();
		return 0;
	} else {
		assert("edward-1268", clust->reserved == 1);
	}
	result = ctail_insert_unprepped_cluster(clust, inode);
	all_grabbed2free();
	if (result)
		return result;

	assert("edward-743", crc_inode_ok(inode));
	assert("edward-1269", get_current_context()->grabbed_blocks == 0);
	assert("edward-744", znode_is_write_locked(clust->hint->lh.node));

	clust->dstat = UNPR_DISK_CLUSTER;
	return 0;
}

#if REISER4_DEBUG
static int jnode_truncate_ok(struct inode *inode, cloff_t index)
{
	jnode *node;
	node =
	    jlookup(current_tree, get_inode_oid(inode),
		    clust_to_pg(index, inode));
	if (node) {
		warning("edward-1315", "jnode %p is untruncated\n", node);
		jput(node);
	}
	return (node == NULL);
}

static int jnodes_truncate_ok(struct inode *inode, cloff_t start)
{
	int result;
	jnode *node = NULL;
	reiser4_inode *info = reiser4_inode_data(inode);
	reiser4_tree *tree = tree_by_inode(inode);

	read_lock_tree(tree);

	result =
	    radix_tree_gang_lookup(jnode_tree_by_reiser4_inode(info),
				   (void **)&node, clust_to_pg(start, inode),
				   1);
	read_unlock_tree(tree);
	if (result)
		warning("edward-1332", "Untruncated jnode %p\n", node);
	return !result;
}

#endif

/* Collect unlocked cluster pages and jnode (the last is in the
   case when the page cluster will be modified and captured) */
int
prepare_page_cluster(struct inode *inode, reiser4_cluster_t * clust,
		     int capture)
{
	assert("edward-177", inode != NULL);
	assert("edward-741", crc_inode_ok(inode));
	assert("edward-740", clust->pages != NULL);

	set_cluster_nrpages(clust, inode);
	reset_cluster_pgset(clust, cluster_nrpages(inode));
	return (capture ?
		grab_cluster_pages_jnode(inode, clust) :
		grab_cluster_pages(inode, clust));
}

/* Truncate all pages of the cluster of index @index.
   This is called by ->kill_hook() method of item plugin */
void truncate_page_cluster(struct inode *inode, cloff_t index)
{
	int i;
	int found = 0;
	int nr_pages;
	jnode *node;
	struct page *pages[MAX_CLUSTER_NRPAGES];

	node =
	    jlookup(current_tree, get_inode_oid(inode),
		    clust_to_pg(index, inode));
	/* jnode is absent, just drop pages which can not
	   acquire jnode because of exclusive access */
	if (!node) {
		truncate_inode_pages_range(inode->i_mapping,
					   clust_to_off(index, inode),
					   clust_to_off(index,
							inode) +
					   inode_cluster_size(inode) - 1);
		return;
	}
	/* jnode is present and may be dirty */
	nr_pages = count_to_nrpages(cnt_to_clcnt(inode->i_size, index, inode));

	found = find_get_pages(inode->i_mapping, clust_to_pg(index, inode),
			       nr_pages, pages);
	spin_lock_jnode(node);
	if (JF_ISSET(node, JNODE_DIRTY)) {
		/* someone has done modifications which are not
		   yet committed, so we need to release some resources */
		
		/* free disk space grabbed for disk cluster converting */
		cluster_reserved2grabbed(estimate_update_cluster(inode));
		grabbed2free(get_current_context(),
			     get_current_super_private(),
			     estimate_update_cluster(inode));

		assert("edward-1198", found == nr_pages);
		assert("edward-1199", node->page_count + 1 == nr_pages);
#if REISER4_DEBUG
		node->page_count = 0;
#endif
		/* This will clear dirty bit */	
		uncapture_cluster_jnode(node);

		/* put pages grabbed for last uncommitted modifications */
		for (i = 0; i < nr_pages; i++) {
			assert("edward-1200", PageUptodate(pages[i]));
			page_cache_release(pages[i]);
#if REISER4_DEBUG
			cryptcompress_inode_data(inode)->pgcount --;
#endif
		}
	} else
		spin_unlock_jnode(node);
	/* FIXME-EDWARD: Use truncate_complete_page in the loop above instead */

	jput(node);
	/* put pages found here */
	forget_cluster_pages(pages, found);
	truncate_inode_pages_range(inode->i_mapping,
				   clust_to_off(index, inode),
				   clust_to_off(index,
						inode) +
				   inode_cluster_size(inode) - 1);
	assert("edward-1201", jnode_truncate_ok(inode, index));
	return;
}

/* Prepare cluster handle before(after) modifications
   which are supposed to be committed.

   . grab cluster pages;
   . reserve disk space;
   . maybe read pages from disk and set the disk cluster dirty;
   . maybe write hole;
   . maybe create 'unprepped' disk cluster if the last one is fake
     (i.e. is not represenred by any items)
*/

static int
prepare_cluster(struct inode *inode,
		loff_t file_off /* write position in the file */ ,
		loff_t to_file,	/* bytes of users data to write to the file */
		reiser4_cluster_t * clust, page_cluster_op op)
{
	int result = 0;
	reiser4_slide_t *win = clust->win;

	assert("edward-1273", get_current_context()->grabbed_blocks == 0);
	reset_cluster_params(clust);
#if REISER4_DEBUG
	clust->ctx = get_current_context();
#endif
	assert("edward-1190", op != PCL_UNKNOWN);

	clust->op = op;

	result = prepare_page_cluster(inode, clust, 1);
	if (result)
		return result;
	result = reserve4cluster(inode, clust);
	if (result)
		goto err1;
	result = read_some_cluster_pages(inode, clust);
	if (result) {
		free_reserved4cluster(inode,
				      clust,
				      estimate_update_cluster(inode) +
				      estimate_insert_cluster(inode));
		goto err1;
	}
	assert("edward-1124", clust->dstat != INVAL_DISK_CLUSTER);

	result = crc_make_unprepped_cluster(clust, inode);
	if (result)
		goto err2;
	if (win && win->stat == HOLE_WINDOW) {
		result = write_hole(inode, clust, file_off, to_file);
		if (result)
			goto err2;
	}
	return 0;
      err2:
	free_reserved4cluster(inode, clust,
			      estimate_update_cluster(inode));
      err1:
	release_cluster_pages_and_jnode(clust);
	assert("edward-1125", result == -ENOSPC);
	return result;
}

/* set window by two offsets */
static void
set_window(reiser4_cluster_t * clust, reiser4_slide_t * win,
	   struct inode *inode, loff_t o1, loff_t o2)
{
	assert("edward-295", clust != NULL);
	assert("edward-296", inode != NULL);
	assert("edward-1071", win != NULL);
	assert("edward-297", o1 <= o2);

	clust->index = off_to_clust(o1, inode);

	win->off = off_to_cloff(o1, inode);
	win->count = min_count(inode_cluster_size(inode) - win->off, o2 - o1);
	win->delta = 0;

	clust->win = win;
}

static int
set_cluster_by_window(struct inode *inode, reiser4_cluster_t * clust,
		      reiser4_slide_t * win, flow_t * f, loff_t file_off)
{
	int result;

	assert("edward-197", clust != NULL);
	assert("edward-1072", win != NULL);
	assert("edward-198", inode != NULL);

	result = alloc_cluster_pgset(clust, cluster_nrpages(inode));
	if (result)
		return result;

	if (file_off > inode->i_size) {
		/* Uhmm, hole in cryptcompress file... */
		loff_t hole_size;
		hole_size = file_off - inode->i_size;

		set_window(clust, win, inode, inode->i_size, file_off);
		win->stat = HOLE_WINDOW;
		if (win->off + hole_size < inode_cluster_size(inode))
			/* there is also user's data to append to the hole */
			win->delta =
			    min_count(inode_cluster_size(inode) -
				      (win->off + win->count), f->length);
		return 0;
	}
	set_window(clust, win, inode, file_off, file_off + f->length);
	win->stat = DATA_WINDOW;
	return 0;
}

int set_cluster_by_page(reiser4_cluster_t * clust, struct page * page,
			int count)
{
	int result = 0;
	int (*setting_actor)(reiser4_cluster_t * clust, int count);

	assert("edward-1358", clust != NULL);
	assert("edward-1359", page != NULL);
	assert("edward-1360", page->mapping != NULL);
	assert("edward-1361", page->mapping->host != NULL);

	setting_actor  = (clust->pages ? reset_cluster_pgset : alloc_cluster_pgset);
	result = setting_actor(clust, count);
	clust->index = pg_to_clust(page->index, page->mapping->host);
	return result;
}

/* reset all the params that not get updated */
void reset_cluster_params(reiser4_cluster_t * clust)
{
	assert("edward-197", clust != NULL);

	clust->dstat = INVAL_DISK_CLUSTER;
	clust->tc.uptodate = 0;
	clust->tc.len = 0;
}

/* Core write procedure of cryptcompress plugin, which slices user's
   flow into logical clusters, maps the last ones to the appropriate
   page clusters, and tries to capture them.
   If @buf != NULL, returns number of successfully written bytes,
   otherwise returns error
*/
static loff_t
write_cryptcompress_flow(struct file *file, struct inode *inode,
			 const char __user *buf, size_t count, loff_t pos)
{
	int i;
	flow_t f;
	hint_t *hint;
	int result = 0;
	size_t to_write = 0;
	loff_t file_off;
	reiser4_slide_t win;
	reiser4_cluster_t clust;

	assert("edward-161", schedulable());
	assert("edward-748", crc_inode_ok(inode));
	assert("edward-159", current_blocksize == PAGE_CACHE_SIZE);
	assert("edward-1274", get_current_context()->grabbed_blocks == 0);

	result = check_cryptcompress(inode);
	if (result)
		return result;
	hint = kmalloc(sizeof(*hint), GFP_KERNEL);
	if (hint == NULL)
		return RETERR(-ENOMEM);

	result = load_file_hint(file, hint);
	if (result) {
		kfree(hint);
		return result;
	}

	result =
	    flow_by_inode_cryptcompress(inode, buf, 1 /* user space */ ,
					count, pos, WRITE_OP, &f);
	if (result)
		goto out;
	to_write = f.length;

	/* current write position in file */
	file_off = pos;
	reiser4_slide_init(&win);
	cluster_init_read(&clust, &win);
	clust.hint = hint;

	result = set_cluster_by_window(inode, &clust, &win, &f, file_off);
	if (result)
		goto out;

	if (next_window_stat(&win) == HOLE_WINDOW) {
		result =
		    prepare_cluster(inode, file_off, f.length, &clust,
				    PCL_APPEND);
		if (result)
			goto out;
	}
	do {
		char *src;
		unsigned page_off, page_count;

		assert("edward-750", schedulable());

		result =
		    prepare_cluster(inode, file_off, f.length, &clust,
				    PCL_APPEND);
		if (result)
			goto out;

		assert("edward-751", crc_inode_ok(inode));
		assert("edward-204", win.stat == DATA_WINDOW);
		assert("edward-1288", clust.hint->ext_coord.valid);
		assert("edward-752",
		       znode_is_write_locked(hint->ext_coord.coord.node));

		put_hint_cluster(&clust, inode, ZNODE_WRITE_LOCK);

		/* set write position in page */
		page_off = off_to_pgoff(win.off);

		/* copy user's data to cluster pages */
		for (i = off_to_pg(win.off), src = f.data;
		     i < count_to_nrpages(win.off + win.count);
		     i++, src += page_count) {
			page_count =
			    cnt_to_pgcnt(win.off + win.count, i) - page_off;

			assert("edward-1039",
			       page_off + page_count <= PAGE_CACHE_SIZE);
			assert("edward-287", clust.pages[i] != NULL);

			lock_page(clust.pages[i]);
			result =
			    __copy_from_user((char *)kmap(clust.pages[i]) +
					     page_off, (char __user *)src, page_count);
			kunmap(clust.pages[i]);
			if (unlikely(result)) {
				unlock_page(clust.pages[i]);
				result = -EFAULT;
				goto err2;
			}
			SetPageUptodate(clust.pages[i]);
			unlock_page(clust.pages[i]);
			page_off = 0;
		}
		assert("edward-753", crc_inode_ok(inode));

		set_cluster_pages_dirty(&clust);

		result = try_capture_cluster(&clust, inode);
		if (result)
			goto err2;

		assert("edward-998", f.user == 1);

		move_flow_forward(&f, win.count);

		/* disk cluster may be already clean at this point */

		/* . update cluster
		   . set hint for new offset
		   . unlock znode
		   . update inode
		   . balance dirty pages
		 */
		result = balance_dirty_page_cluster(&clust, inode, 0, f.length);
		if (result)
			goto err1;
		assert("edward-755", hint->lh.owner == NULL);
		reset_cluster_params(&clust);
		continue;
	      err2:
		release_cluster_pages_and_jnode(&clust);
	      err1:
		if (clust.reserved)
			free_reserved4cluster(inode,
					      &clust,
					      estimate_update_cluster(inode));
		break;
	} while (f.length);
      out:
	done_lh(&hint->lh);
	if (result == -EEXIST)
		warning("edward-1407", "write returns EEXIST!\n");

	put_cluster_handle(&clust);
	save_file_hint(file, hint);
	kfree(hint);
	if (buf) {
		/* if nothing were written - there must be an error */
		assert("edward-195", ergo((to_write == f.length), result < 0));
		return (to_write - f.length) ? (to_write - f.length) : result;
	}
	return result;
}

static ssize_t write_crc_file(struct file *file,	/* file to write to */
			      struct inode *inode,	/* inode */
			      const char __user *buf,	/* address of user-space buffer */
			      size_t count,	/* number of bytes to write */
			      loff_t * off /* position to write which */ )
{

	int result;
	loff_t pos;
	ssize_t written;
	cryptcompress_info_t *info = cryptcompress_inode_data(inode);

	assert("edward-196", crc_inode_ok(inode));

	result = generic_write_checks(file, off, &count, 0);
	if (unlikely(result != 0))
		return result;

	if (unlikely(count == 0))
		return 0;

	down_write(&info->lock);
	LOCK_CNT_INC(inode_sem_w);

	pos = *off;
	written =
	    write_cryptcompress_flow(file, inode, buf, count, pos);

	up_write(&info->lock);
	LOCK_CNT_DEC(inode_sem_w);

	if (written < 0) {
		if (written == -EEXIST)
			printk("write_crc_file returns EEXIST!\n");
		return written;
	}
	/* update position in a file */
	*off = pos + written;
	/* return number of written bytes */
	return written;
}

/**
 * write_cryptcompress - write of struct file_operations
 * @file: file to write to
 * @buf: address of user-space buffer
 * @read_amount: number of bytes to write
 * @off: position in file to write to
 *
 * This is implementation of vfs's write method of struct file_operations for
 * cryptcompress plugin.
 */
ssize_t write_cryptcompress(struct file *file, const char __user *buf,
			    size_t count, loff_t *off)
{
	ssize_t result;
	struct inode *inode;
	reiser4_context *ctx;

	inode = file->f_dentry->d_inode;

	ctx = init_context(inode->i_sb);
	if (IS_ERR(ctx))
		return PTR_ERR(ctx);

	down(&inode->i_sem);

	result = write_crc_file(file, inode, buf, count, off);

	up(&inode->i_sem);

	context_set_commit_async(ctx);
	reiser4_exit_context(ctx);
	return result;
}

static void
readpages_crc(struct address_space *mapping, struct list_head *pages,
	      void *data)
{
	file_plugin *fplug;
	item_plugin *iplug;

	assert("edward-1112", mapping != NULL);
	assert("edward-1113", mapping->host != NULL);

	fplug = inode_file_plugin(mapping->host);
	assert("edward-1114", fplug == file_plugin_by_id(CRC_FILE_PLUGIN_ID));
	iplug = item_plugin_by_id(CTAIL_ID);

	iplug->s.file.readpages(data, mapping, pages);

	return;
}

static reiser4_block_nr cryptcompress_estimate_read(struct inode *inode)
{
	/* reserve one block to update stat data item */
	assert("edward-1193",
	       inode_file_plugin(inode)->estimate.update ==
	       estimate_update_common);
	return estimate_update_common(inode);
}

/**
 * read_cryptcompress - read of struct file_operations
 * @file: file to read from
 * @buf: address of user-space buffer
 * @read_amount: number of bytes to read
 * @off: position in file to read from
 *
 * This is implementation of vfs's read method of struct file_operations for
 * cryptcompress plugin.
 */
ssize_t read_cryptcompress(struct file * file, char __user *buf, size_t size,
			   loff_t * off)
{
	ssize_t result;
	struct inode *inode;
	reiser4_context *ctx;
	reiser4_file_fsdata *fsdata;
	cryptcompress_info_t *info;
	reiser4_block_nr needed;

	inode = file->f_dentry->d_inode;
	assert("edward-1194", !inode_get_flag(inode, REISER4_NO_SD));

	ctx = init_context(inode->i_sb);
	if (IS_ERR(ctx))
		return PTR_ERR(ctx);

	info = cryptcompress_inode_data(inode);
	needed = cryptcompress_estimate_read(inode);

	/* FIXME-EDWARD:
	   Grab space for sd_update so find_cluster will be happy */
	result = reiser4_grab_space(needed, BA_CAN_COMMIT);
	if (result != 0) {
		reiser4_exit_context(ctx);
		return result;
	}
	fsdata = reiser4_get_file_fsdata(file);
	fsdata->ra2.data = file;
	fsdata->ra2.readpages = readpages_crc;

	down_read(&info->lock);
	LOCK_CNT_INC(inode_sem_r);

	result = generic_file_read(file, buf, size, off);

	up_read(&info->lock);
	LOCK_CNT_DEC(inode_sem_r);

	context_set_commit_async(ctx);
	reiser4_exit_context(ctx);

	return result;
}

/* If @index > 0, find real disk cluster of the index (@index - 1),
   If @index == 0 find the real disk cluster of the object of maximal index.
   Keep incremented index of the result in @found.
   It succes was returned:
   (@index == 0 && @found == 0) means that the object doesn't have real disk
   clusters.
   (@index != 0 && @found == 0) means that disk cluster of (@index -1) doesn't
   exist.
*/
static int
find_real_disk_cluster(struct inode *inode, cloff_t * found, cloff_t index)
{
	int result;
	reiser4_key key;
	loff_t offset;
	hint_t *hint;
	lock_handle *lh;
	lookup_bias bias;
	coord_t *coord;
	item_plugin *iplug;

	assert("edward-1131", inode != NULL);
	assert("edward-95", crc_inode_ok(inode));

	hint = kmalloc(sizeof(*hint), GFP_KERNEL);
	if (hint == NULL)
		return RETERR(-ENOMEM);
	hint_init_zero(hint);
	lh = &hint->lh;

	bias = (index ? FIND_EXACT : FIND_MAX_NOT_MORE_THAN);
	offset =
	    (index ? clust_to_off(index, inode) -
	     1 : get_key_offset(max_key()));

	key_by_inode_cryptcompress(inode, offset, &key);

	/* find the last item of this object */
	result =
	    find_cluster_item(hint, &key, ZNODE_READ_LOCK, NULL /* ra_info */,
			      bias, 0);
	if (cbk_errored(result)) {
		done_lh(lh);
		kfree(hint);
		return result;
	}
	if (result == CBK_COORD_NOTFOUND) {
		/* no real disk clusters */
		done_lh(lh);
		kfree(hint);
		*found = 0;
		return 0;
	}
	/* disk cluster is found */
	coord = &hint->ext_coord.coord;
	coord_clear_iplug(coord);
	result = zload(coord->node);
	if (unlikely(result)) {
		done_lh(lh);
		kfree(hint);
		return result;
	}
	iplug = item_plugin_by_coord(coord);
	assert("edward-277", iplug == item_plugin_by_id(CTAIL_ID));
	assert("edward-1202", ctail_ok(coord));

	item_key_by_coord(coord, &key);
	*found = off_to_clust(get_key_offset(&key), inode) + 1;

	assert("edward-1132", ergo(index, index == *found));

	zrelse(coord->node);
	done_lh(lh);
	kfree(hint);
	return 0;
}

static int find_fake_appended(struct inode *inode, cloff_t * index)
{
	return find_real_disk_cluster(inode, index,
				      0 /* find last real one */ );
}

/* Set left coord when unit is not found after node_lookup()
   This takes into account that there can be holes in a sequence
   of disk clusters */

static void adjust_left_coord(coord_t * left_coord)
{
	switch (left_coord->between) {
	case AFTER_UNIT:
		left_coord->between = AFTER_ITEM;
	case AFTER_ITEM:
	case BEFORE_UNIT:
		break;
	default:
		impossible("edward-1204", "bad left coord to cut");
	}
	return;
}

#define CRC_CUT_TREE_MIN_ITERATIONS 64
int
cut_tree_worker_cryptcompress(tap_t * tap, const reiser4_key * from_key,
			      const reiser4_key * to_key,
			      reiser4_key * smallest_removed,
			      struct inode *object, int truncate, int *progress)
{
	lock_handle next_node_lock;
	coord_t left_coord;
	int result;

	assert("edward-1158", tap->coord->node != NULL);
	assert("edward-1159", znode_is_write_locked(tap->coord->node));
	assert("edward-1160", znode_get_level(tap->coord->node) == LEAF_LEVEL);

	*progress = 0;
	init_lh(&next_node_lock);

	while (1) {
		znode *node;	/* node from which items are cut */
		node_plugin *nplug;	/* node plugin for @node */

		node = tap->coord->node;

		/* Move next_node_lock to the next node on the left. */
		result =
		    reiser4_get_left_neighbor(&next_node_lock, node,
					      ZNODE_WRITE_LOCK,
					      GN_CAN_USE_UPPER_LEVELS);
		if (result != 0 && result != -E_NO_NEIGHBOR)
			break;
		/* FIXME-EDWARD: Check can we delete the node as a whole. */
		result = tap_load(tap);
		if (result)
			return result;

		/* Prepare the second (right) point for cut_node() */
		if (*progress)
			coord_init_last_unit(tap->coord, node);

		else if (item_plugin_by_coord(tap->coord)->b.lookup == NULL)
			/* set rightmost unit for the items without lookup method */
			tap->coord->unit_pos = coord_last_unit_pos(tap->coord);

		nplug = node->nplug;

		assert("edward-1161", nplug);
		assert("edward-1162", nplug->lookup);

		/* left_coord is leftmost unit cut from @node */
		result = nplug->lookup(node, from_key, FIND_EXACT, &left_coord);

		if (IS_CBKERR(result))
			break;

		if (result == CBK_COORD_NOTFOUND)
			adjust_left_coord(&left_coord);

		/* adjust coordinates so that they are set to existing units */
		if (coord_set_to_right(&left_coord)
		    || coord_set_to_left(tap->coord)) {
			result = 0;
			break;
		}

		if (coord_compare(&left_coord, tap->coord) ==
		    COORD_CMP_ON_RIGHT) {
			/* keys from @from_key to @to_key are not in the tree */
			result = 0;
			break;
		}

		/* cut data from one node */
		*smallest_removed = *min_key();
		result = kill_node_content(&left_coord,
					   tap->coord,
					   from_key,
					   to_key,
					   smallest_removed,
					   next_node_lock.node,
					   object, truncate);
#if REISER4_DEBUG
		/*node_check(node, ~0U); */
#endif
		tap_relse(tap);

		if (result)
			break;

		++(*progress);

		/* Check whether all items with keys >= from_key were removed
		 * from the tree. */
		if (keyle(smallest_removed, from_key))
			/* result = 0; */
			break;

		if (next_node_lock.node == NULL)
			break;

		result = tap_move(tap, &next_node_lock);
		done_lh(&next_node_lock);
		if (result)
			break;

		/* Break long cut_tree operation (deletion of a large file) if
		 * atom requires commit. */
		if (*progress > CRC_CUT_TREE_MIN_ITERATIONS
		    && current_atom_should_commit()) {
			result = -E_REPEAT;
			break;
		}
	}
	done_lh(&next_node_lock);
	return result;
}

/* Append or expand hole in two steps (exclusive access should be aquired!)
   1) write zeroes to the current real cluster,
   2) expand hole via fake clusters (just increase i_size) */
static int
cryptcompress_append_hole(struct inode *inode /*contains old i_size */ ,
			  loff_t new_size)
{
	int result = 0;
	hint_t *hint;
	lock_handle *lh;
	loff_t hole_size;
	int nr_zeroes;
	reiser4_slide_t win;
	reiser4_cluster_t clust;

	assert("edward-1133", inode->i_size < new_size);
	assert("edward-1134", schedulable());
	assert("edward-1135", crc_inode_ok(inode));
	assert("edward-1136", current_blocksize == PAGE_CACHE_SIZE);
	assert("edward-1333", off_to_cloff(inode->i_size, inode) != 0);

	hint = kmalloc(sizeof(*hint), GFP_KERNEL);
	if (hint == NULL)
		return RETERR(-ENOMEM);
	hint_init_zero(hint);
	lh = &hint->lh;

	reiser4_slide_init(&win);
	cluster_init_read(&clust, &win);
	clust.hint = hint;

	result = alloc_cluster_pgset(&clust, cluster_nrpages(inode));
	if (result)
		goto out;
	if (off_to_cloff(inode->i_size, inode) == 0)
		goto fake_append;
	hole_size = new_size - inode->i_size;
	nr_zeroes = 
		inode_cluster_size(inode) - off_to_cloff(inode->i_size, inode);
	if (hole_size < nr_zeroes)
		nr_zeroes = hole_size;
	set_window(&clust, &win, inode, inode->i_size,
		   inode->i_size + nr_zeroes);
	win.stat = HOLE_WINDOW;

	assert("edward-1137",
	       clust.index == off_to_clust(inode->i_size, inode));

	result = prepare_cluster(inode, 0, 0, &clust, PCL_APPEND);

	assert("edward-1271", !result || result == -ENOSPC);
	if (result)
		goto out;
	assert("edward-1139",
	       clust.dstat == PREP_DISK_CLUSTER ||
	       clust.dstat == UNPR_DISK_CLUSTER);

	assert("edward-1431", hole_size >= nr_zeroes);
	if (hole_size == nr_zeroes)
	/* nothing to append anymore */
		goto out;
      fake_append:
	INODE_SET_FIELD(inode, i_size, new_size);
      out:
	done_lh(lh);
	kfree(hint);
	put_cluster_handle(&clust);
	return result;
}

#if REISER4_DEBUG
static int
pages_truncate_ok(struct inode *inode, loff_t old_size, pgoff_t start)
{
	struct pagevec pvec;
	int i;
	int count;
	int rest;

	rest = count_to_nrpages(old_size) - start;

	pagevec_init(&pvec, 0);
	count = min_count(pagevec_space(&pvec), rest);

	while (rest) {
		count = min_count(pagevec_space(&pvec), rest);
		pvec.nr = find_get_pages(inode->i_mapping, start,
					 count, pvec.pages);
		for (i = 0; i < pagevec_count(&pvec); i++) {
			if (PageUptodate(pvec.pages[i])) {
				warning("edward-1205",
					"truncated page of index %lu is uptodate",
					pvec.pages[i]->index);
				return 0;
			}
		}
		start += count;
		rest -= count;
		pagevec_release(&pvec);
	}
	return 1;
}

static int body_truncate_ok(struct inode *inode, cloff_t aidx)
{
	int result;
	cloff_t raidx;

	result = find_fake_appended(inode, &raidx);
	return !result && (aidx == raidx);
}
#endif

static int
update_cryptcompress_size(struct inode *inode, reiser4_key * key, int update_sd)
{
	return (get_key_offset(key) & ((loff_t) (inode_cluster_size(inode)) - 1)
		? 0 : update_file_size(inode, key, update_sd));
}

/* prune cryptcompress file in two steps (exclusive access should be acquired!)
   1) cut all disk clusters but the last one partially truncated,
   2) set zeroes and capture last partially truncated page cluster if the last
      one exists, otherwise truncate via prune fake cluster (just decrease i_size)
*/
static int
prune_cryptcompress(struct inode *inode, loff_t new_size, int update_sd,
		    cloff_t aidx)
{
	int result = 0;
	unsigned nr_zeroes;
	loff_t to_prune;
	loff_t old_size;
	cloff_t ridx;

	hint_t *hint;
	lock_handle *lh;
	reiser4_slide_t win;
	reiser4_cluster_t clust;

	assert("edward-1140", inode->i_size >= new_size);
	assert("edward-1141", schedulable());
	assert("edward-1142", crc_inode_ok(inode));
	assert("edward-1143", current_blocksize == PAGE_CACHE_SIZE);

	hint = kmalloc(sizeof(*hint), GFP_KERNEL);
	if (hint == NULL)
		return RETERR(-ENOMEM);
	hint_init_zero(hint);
	lh = &hint->lh;

	reiser4_slide_init(&win);
	cluster_init_read(&clust, &win);
	clust.hint = hint;

	/* rightmost completely truncated cluster */
	ridx = count_to_nrclust(new_size, inode);

	assert("edward-1174", ridx <= aidx);
	old_size = inode->i_size;
	if (ridx != aidx) {
		result = cut_file_items(inode,
					clust_to_off(ridx, inode),
					update_sd,
					clust_to_off(aidx, inode),
					update_cryptcompress_size);
		if (result)
			goto out;
	}
	if (!off_to_cloff(new_size, inode)) {
		/* no partially truncated clusters */
		assert("edward-1145", inode->i_size == new_size);
		goto finish;
	}
	assert("edward-1146", new_size < inode->i_size);

	to_prune = inode->i_size - new_size;

	/* partial truncate of leftmost cluster, 
	   first check if it is fake */
	result = find_real_disk_cluster(inode, &aidx, ridx);
	if (result)
		goto out;
	if (!aidx)
		/* yup, this is fake one */
		goto finish;

	assert("edward-1148", aidx == ridx);

	/* do partial truncate of the leftmost page cluster,
	   then try to capture this one */
	result = alloc_cluster_pgset(&clust, cluster_nrpages(inode));
	if (result)
		goto out;
	nr_zeroes = (off_to_pgoff(new_size) ?
		     PAGE_CACHE_SIZE - off_to_pgoff(new_size) : 0);
	set_window(&clust, &win, inode, new_size, new_size + nr_zeroes);
	win.stat = HOLE_WINDOW;

	assert("edward-1149", clust.index == ridx - 1);

	result = prepare_cluster(inode, 0, 0, &clust, PCL_TRUNCATE);
	if (result)
		goto out;
	assert("edward-1151",
	       clust.dstat == PREP_DISK_CLUSTER ||
	       clust.dstat == UNPR_DISK_CLUSTER);

	assert("edward-1191", inode->i_size == new_size);
	assert("edward-1206", body_truncate_ok(inode, ridx));
      finish:
	/* drop all the pages that don't have jnodes (i.e. pages
	   which can not be truncated by cut_file_items() because
	   of holes represented by fake disk clusters) including
	   the pages of partially truncated cluster which was
	   released by prepare_cluster() */
	truncate_inode_pages(inode->i_mapping, new_size);
	INODE_SET_FIELD(inode, i_size, new_size);
      out:
	assert("edward-1334", !result || result == -ENOSPC);
	assert("edward-1209",
	       pages_truncate_ok(inode, old_size, count_to_nrpages(new_size)));
	assert("edward-1335",
	       jnodes_truncate_ok(inode, count_to_nrclust(new_size, inode)));
	done_lh(lh);
	kfree(hint);
	put_cluster_handle(&clust);
	return result;
}

/* Prepare cryptcompress file for truncate:
   prune or append rightmost fake logical clusters (if any)
*/
static int
start_truncate_fake(struct inode *inode, cloff_t aidx, loff_t new_size,
		    int update_sd)
{
	int result = 0;
	int bytes;

	if (new_size > inode->i_size) {
		/* append */
		if (inode->i_size < clust_to_off(aidx, inode))
			/* no fake bytes */
			return 0;
		bytes = new_size - inode->i_size;
		INODE_SET_FIELD(inode, i_size, inode->i_size + bytes);
	} else {
		/* prune */
		if (inode->i_size <= clust_to_off(aidx, inode))
			/* no fake bytes */
			return 0;
		bytes =
		    inode->i_size - max_count(new_size,
					      clust_to_off(aidx, inode));
		if (!bytes)
			return 0;
		INODE_SET_FIELD(inode, i_size, inode->i_size - bytes);
		/* In the case of fake prune we need to drop page cluster.
		   There are only 2 cases for partially truncated page:
		   1. If is is dirty, therefore it is anonymous
		   (was dirtied via mmap), and will be captured
		   later via ->capture().
		   2. If is clean, therefore it is filled by zeroes.
		   In both cases we don't need to make it dirty and
		   capture here.
		 */
		truncate_inode_pages(inode->i_mapping, inode->i_size);
		assert("edward-1336",
		       jnodes_truncate_ok(inode,
					  count_to_nrclust(inode->i_size,
							   inode)));
	}
	if (update_sd)
		result = update_sd_cryptcompress(inode);
	return result;
}

/* This is called in setattr_cryptcompress when it is used to truncate,
   and in delete_cryptcompress */
static int cryptcompress_truncate(struct inode *inode,	/* old size */
				  loff_t new_size,	/* new size */
				  int update_sd)
{
	int result;
	cloff_t aidx;

	result = find_fake_appended(inode, &aidx);
	if (result)
		return result;
	assert("edward-1208",
	       ergo(aidx > 0, inode->i_size > clust_to_off(aidx - 1, inode)));

	result = start_truncate_fake(inode, aidx, new_size, update_sd);
	if (result)
		return result;
	if (inode->i_size == new_size)
		/* nothing to truncate anymore */
		return 0;
	return (inode->i_size < new_size ?
		cryptcompress_append_hole(inode, new_size) :
		prune_cryptcompress(inode, new_size, update_sd, aidx));
}

static void clear_moved_tag_cluster(struct address_space * mapping,
				    reiser4_cluster_t * clust)
{
	int i;
	void * ret;
	read_lock_irq(&mapping->tree_lock);
	for (i = 0; i < clust->nr_pages; i++) {
		assert("edward-1438", clust->pages[i] != NULL);
		ret = radix_tree_tag_clear(&mapping->page_tree, 
					   clust->pages[i]->index,
					   PAGECACHE_TAG_REISER4_MOVED);
		assert("edward-1439", ret == clust->pages[i]);
	}
	read_unlock_irq(&mapping->tree_lock);
}

/* Capture an anonymous pager cluster. (Page cluser is
   anonymous if it contains at least one anonymous page */
static int
capture_page_cluster(reiser4_cluster_t * clust, struct inode *inode)
{
	int result;

	assert("edward-1073", clust != NULL);
	assert("edward-1074", inode != NULL);
	assert("edward-1075", clust->dstat == INVAL_DISK_CLUSTER);

	result = prepare_cluster(inode, 0, 0, clust, PCL_APPEND);
	if (result)
		return result;
	set_cluster_pages_dirty(clust);
	clear_moved_tag_cluster(inode->i_mapping, clust);

	result = try_capture_cluster(clust, inode);
	put_hint_cluster(clust, inode, ZNODE_WRITE_LOCK);
	if (unlikely(result)) {
		/* set cleared tag back, so it will be
		   possible to capture it again later */
		read_lock_irq(&inode->i_mapping->tree_lock);
		radix_tree_tag_set(&inode->i_mapping->page_tree,
				   clust_to_pg(clust->index, inode),
				   PAGECACHE_TAG_REISER4_MOVED);
		read_unlock_irq(&inode->i_mapping->tree_lock);
		
		release_cluster_pages_and_jnode(clust);
	}
	return result;
}

#define MAX_CLUSTERS_TO_CAPTURE(inode)    (1024 >> cluster_nrpages_shift(inode))

/* read lock should be acquired */
static int
capture_anonymous_clusters(struct address_space *mapping, pgoff_t * index,
			   int to_capture)
{
	int result = 0;
	int found;
	int progress = 0;
	struct page *page = NULL;
	hint_t *hint;
	lock_handle *lh;
	reiser4_cluster_t clust;

	assert("edward-1127", mapping != NULL);
	assert("edward-1128", mapping->host != NULL);
	assert("edward-1440",  mapping->host->i_mapping == mapping);

	hint = kmalloc(sizeof(*hint), GFP_KERNEL);
	if (hint == NULL)
		return RETERR(-ENOMEM);
	hint_init_zero(hint);
	lh = &hint->lh;

	cluster_init_read(&clust, NULL);
	clust.hint = hint;

	result = alloc_cluster_pgset(&clust, cluster_nrpages(mapping->host));
	if (result)
		goto out;

	while (to_capture > 0) {
		found =
		    find_get_pages_tag(mapping, index,
				       PAGECACHE_TAG_REISER4_MOVED, 1, &page);
		if (!found) {
			*index = (pgoff_t) - 1;
			break;
		}
		assert("edward-1109", page != NULL);

		move_cluster_forward(&clust, mapping->host, page->index,
				     &progress);
		result = capture_page_cluster(&clust, mapping->host);
		page_cache_release(page);
		if (result)
			break;
		to_capture--;
	}
	if (result) {
		warning("edward-1077",
			"Cannot capture anon pages: result=%i (captured=%d)\n",
			result,
			((__u32) MAX_CLUSTERS_TO_CAPTURE(mapping->host)) -
			to_capture);
	} else {
		/* something had to be found */
		assert("edward-1078",
		       to_capture <= MAX_CLUSTERS_TO_CAPTURE(mapping->host));
		if (to_capture <= 0)
			/* there may be left more pages */
			__mark_inode_dirty(mapping->host, I_DIRTY_PAGES);
	}
      out:
	done_lh(lh);
	kfree(hint);
	put_cluster_handle(&clust);
	return result;
}

/* Check mapping for existence of not captured dirty pages.
   This returns !0 if either page tree contains pages tagged
   PAGECACHE_TAG_REISER4_MOVED */
static int crc_inode_has_anon_pages(struct inode *inode)
{
	return mapping_tagged(inode->i_mapping, PAGECACHE_TAG_REISER4_MOVED);
}

/* this is implementation of vfs's writepages method of struct
   address_space_operations */
int
writepages_cryptcompress(struct address_space *mapping,
			 struct writeback_control *wbc)
{
	int result;
	int to_capture;
	pgoff_t nrpages;
	pgoff_t index = 0;
	cryptcompress_info_t *info;
	struct inode *inode;

	inode = mapping->host;
	if (!crc_inode_has_anon_pages(inode)) {
		result = 0;
		goto end;
	}

	info = cryptcompress_inode_data(inode);
	nrpages = count_to_nrpages(i_size_read(inode));

	if (wbc->sync_mode != WB_SYNC_ALL)
		to_capture =
		    min_count(wbc->nr_to_write, MAX_CLUSTERS_TO_CAPTURE(inode));
	else
		to_capture = MAX_CLUSTERS_TO_CAPTURE(inode);
	do {
		reiser4_context *ctx;

		if (is_in_reiser4_context()) {
			/* FIXME-EDWARD: REMOVEME */
			all_grabbed2free();

			/* It can be in the context of write system call from
			   balance_dirty_pages() */
			if (down_read_trylock(&info->lock) == 0) {
				result = RETERR(-EBUSY);
				break;
			}
		} else
			down_read(&info->lock);

		ctx = init_context(inode->i_sb);
		if (IS_ERR(ctx)) {
			result = PTR_ERR(ctx);
			break;
		}
		ctx->nobalance = 1;

		assert("edward-1079",
		       lock_stack_isclean(get_current_lock_stack()));

		LOCK_CNT_INC(inode_sem_r);

		result =
		    capture_anonymous_clusters(inode->i_mapping, &index,
					       to_capture);

		up_read(&info->lock);

		LOCK_CNT_DEC(inode_sem_r);

		if (result != 0 || wbc->sync_mode != WB_SYNC_ALL) {
			reiser4_exit_context(ctx);
			break;
		}
		result = txnmgr_force_commit_all(inode->i_sb, 0);
		reiser4_exit_context(ctx);
	} while (result == 0 && index < nrpages);

      end:
	if (is_in_reiser4_context()) {
		if (get_current_context()->nr_captured >= CAPTURE_APAGE_BURST) {
			/* there are already pages to flush, flush them out, do
			   not delay until end of reiser4_sync_inodes */
			writeout(inode->i_sb, wbc);
			get_current_context()->nr_captured = 0;
		}
	}
	return result;
}

/* plugin->u.file.mmap */
int mmap_cryptcompress(struct file *file, struct vm_area_struct *vma)
{
	//return -ENOSYS;
	return generic_file_mmap(file, vma);
}

/* plugin->u.file.release */
/* plugin->u.file.get_block */

/* implentation of vfs' bmap method of struct address_space_operations for
   cryptcompress plugin
*/
sector_t bmap_cryptcompress(struct address_space * mapping, sector_t lblock)
{
	struct inode *inode;
	sector_t block;

	inode = mapping->host;
	if (off_to_cloff ((loff_t)lblock * current_blocksize, inode))
		/* mapping not cluster offsets is meaningless */
		return RETERR(-EINVAL);
	else {
		int result;
		reiser4_key key;
		hint_t *hint;
		lock_handle *lh;
		item_plugin *iplug;

		assert("edward-1166", 0);
		key_by_inode_cryptcompress(inode,
					   (loff_t) block * current_blocksize,
					   &key);

		hint = kmalloc(sizeof(*hint), GFP_KERNEL);
		if (IS_ERR(hint))
			return RETERR(-ENOMEM);
		hint_init_zero(hint);
		lh = &hint->lh;
		result =
		    find_cluster_item(hint, &key, ZNODE_READ_LOCK, NULL,
				      FIND_EXACT, 0);
		if (result != CBK_COORD_FOUND) {
			done_lh(lh);
			kfree(hint);
			return result;
		}
		result = zload(hint->ext_coord.coord.node);
		if (unlikely(result)) {
			done_lh(lh);
			kfree(hint);
			return result;
		}
		iplug = item_plugin_by_coord(&hint->ext_coord.coord);

		assert("edward-421", iplug == item_plugin_by_id(CTAIL_ID));

		if (iplug->s.file.get_block) {
			result =
			    iplug->s.file.get_block(&hint->ext_coord.coord,
						    lblock, &block);
			if (result == 0)
				result = block;
		} else
			result = RETERR(-EINVAL);

		zrelse(hint->ext_coord.coord.node);
		done_lh(lh);
		kfree(hint);
		return result;
	}
}

/* this is implementation of delete method of file plugin for
   cryptcompress objects */
int delete_cryptcompress(struct inode *inode)
{
	int result;

	assert("edward-429", inode->i_nlink == 0);

	if (inode->i_size) {
		result = cryptcompress_truncate(inode, 0, 0);
		if (result) {
			warning("edward-430",
				"cannot truncate cryptcompress file  %lli: %i",
				(unsigned long long)get_inode_oid(inode),
				result);
			return result;
		}
	}
	/* and remove stat data */
	return delete_object_common(inode);
}

/* plugin->u.file.setattr method
   see plugin.h for description */
int setattr_cryptcompress(struct dentry *dentry,	/* Object to change attributes */
			  struct iattr *attr /* change description */ )
{
	int result;
	struct inode *inode;

	inode = dentry->d_inode;
	result = check_cryptcompress(inode);
	if (result)
		return result;
	if (attr->ia_valid & ATTR_SIZE) {
		/* EDWARD-FIXME-HANS: VS-FIXME-HANS:
		   Q: this case occurs when? truncate?
		   A: yes

		   Q: If so, why isn't this code in truncate itself instead of here?

		   A: because vfs calls fs's truncate after it has called truncate_inode_pages to get rid of pages
		   corresponding to part of file being truncated. In reiser4 it may cause existence of unallocated
		   extents which do not have jnodes. Flush code does not expect that. Solution of this problem is
		   straightforward. As vfs's truncate is implemented using setattr operation (common implementaion of
		   which calls truncate_inode_pages and fs's truncate in case when size of file changes) - it seems
		   reasonable to have reiser4_setattr which will take care of removing pages, jnodes and extents
		   simultaneously in case of truncate.
		   Q: do you think implementing truncate using setattr is ugly,
		   and vfs needs improving, or is there some sense in which this is a good design?

		   A: VS-FIXME-HANS:
		 */

		/* truncate does reservation itself and requires exclusive access obtained */
		if (inode->i_size != attr->ia_size) {
			reiser4_context *ctx;
			loff_t old_size;
			cryptcompress_info_t *info =
			    cryptcompress_inode_data(inode);

			ctx = init_context(dentry->d_inode->i_sb);
			if (IS_ERR(ctx))
				return PTR_ERR(ctx);

			down_write(&info->lock);
			LOCK_CNT_INC(inode_sem_w);

			inode_check_scale(inode, inode->i_size, attr->ia_size);

			old_size = inode->i_size;

			result =
			    cryptcompress_truncate(inode, attr->ia_size,
						   1 /* update stat data */ );
			if (result) {
				warning("edward-1192",
					"truncate_cryptcompress failed: oid %lli, "
					"old size %lld, new size %lld, retval %d",
					(unsigned long long)
					get_inode_oid(inode), old_size,
					attr->ia_size, result);
			}
			up_write(&info->lock);
			LOCK_CNT_DEC(inode_sem_w);
			context_set_commit_async(ctx);
			reiser4_exit_context(ctx);
		} else
			result = 0;
	} else
		result = setattr_common(dentry, attr);
	return result;
}

/* sendfile_cryptcompress - sendfile of struct file_operations */
ssize_t
sendfile_cryptcompress(struct file *file, loff_t *ppos, size_t count,
		       read_actor_t actor, void *target)
{
	reiser4_context *ctx;
	ssize_t result;
	struct inode *inode;
	cryptcompress_info_t *info;

	inode = file->f_dentry->d_inode;
	ctx = init_context(inode->i_sb);
	if (IS_ERR(ctx))
		return PTR_ERR(ctx);
	/*
	 * generic_file_sndfile may want to call update_atime. Grab space for
	 * stat data update
	 */
	result = reiser4_grab_space(estimate_update_common(inode),
				    BA_CAN_COMMIT);
	if (result)
		goto exit;
	info = cryptcompress_inode_data(inode);
	down_read(&info->lock);
	result = generic_file_sendfile(file, ppos, count, actor, target);
	up_read(&info->lock);
 exit:
	reiser4_exit_context(ctx);
	return result;
}

/*
 * release_cryptcompress - release of struct file_operations
 * @inode: inode of released file
 * @file: file to release
 */
int release_cryptcompress(struct inode *inode, struct file *file)
{
	reiser4_context *ctx = init_context(inode->i_sb);

	if (IS_ERR(ctx))
		return PTR_ERR(ctx);
	reiser4_free_file_fsdata(file);
	reiser4_exit_context(ctx);
	return 0;
}

/*
  Local variables:
  c-indentation-style: "K&R"
  mode-name: "LC"
  c-basic-offset: 8
  tab-width: 8
  fill-column: 80
  scroll-step: 1
  End:
*/<|MERGE_RESOLUTION|>--- conflicted
+++ resolved
@@ -418,38 +418,6 @@
 	return 0;
 }
 
-<<<<<<< HEAD
-=======
-static void
-inode_set_compression_mode(struct inode * object)
-{
-	reiser4_inode * info = reiser4_inode_data(object);
-
-	info->plugin_mask |= (1 << PSET_COMPRESSION_MODE);
-	return;
-}
-
-static int inode_set_cluster(struct inode *object)
-{
-	reiser4_inode *info;
-	cluster_plugin *cplug;
-
-	assert("edward-696", object != NULL);
-
-	info = reiser4_inode_data(object);
-	cplug = inode_cluster_plugin(object);
-
-	if (cplug->shift < PAGE_CACHE_SHIFT) {
-		warning("edward-1320",
-			"Can not support %p clusters (less then page size)",
-			cplug->h.label);
-		return RETERR(-EINVAL);
-	}
-	info->plugin_mask |= (1 << PSET_CLUSTER);
-	return 0;
-}
-
-
 /* plugin->destroy_inode() method for cryptcompress files */
 void destroy_inode_cryptcompress(struct inode * inode)
 {
@@ -458,7 +426,6 @@
 	return;
 }
 
->>>>>>> 0f550dce
 /* plugin->create() method for cryptcompress files
 
 . install plugins
