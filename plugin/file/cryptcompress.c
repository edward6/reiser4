/* Copyright 2001, 2002, 2003 by Hans Reiser, licensing governed by 
   reiser4/README */

/* This file contains implementations of inode/file/address_space/file plugin
 * operations specific for cryptcompress file plugin which manages files with
 * compressed and encrypted bodies. "Cryptcompress file" is built of items of
 * CTAIL_ID (see http://www.namesys.com/cryptcompress_design.html for details).
 */

#include "../../page_cache.h"
#include "../../inode.h"
#include "../cluster.h"
#include "../object.h"
#include "../../tree_walk.h"
#include "funcs.h"
#include "cryptcompress.h"

#include <asm/scatterlist.h>
#include <linux/pagevec.h>
#include <asm/uaccess.h>
#include <linux/swap.h>
#include <linux/writeback.h>
#include <linux/random.h>

/* get cryptcompress specific portion of inode */
cryptcompress_info_t *cryptcompress_inode_data(const struct inode *inode)
{
	return &reiser4_inode_data(inode)->file_plugin_data.cryptcompress_info;
}

/* plugin->u.file.init_inode_data */
void
init_inode_data_cryptcompress(struct inode *inode,
			      reiser4_object_create_data * crd, int create)
{
	cryptcompress_info_t *data;

	data = cryptcompress_inode_data(inode);
	assert("edward-685", data != NULL);

	memset(data, 0, sizeof(*data));

	init_rwsem(&data->lock);
	toggle_compression(data, 1);
	init_inode_ordering(inode, crd, create);
}

#if REISER4_DEBUG
int crc_inode_ok(struct inode *inode)
{
	if (cluster_shift_ok(inode_cluster_shift(inode)))
		return 1;
	assert("edward-686", 0);
	return 0;
}
#endif

static int check_cryptcompress(struct inode *inode)
{
	int result = 0;
	assert("edward-1307", inode_compression_plugin(inode) != NULL);

	if (inode_cluster_size(inode) < PAGE_CACHE_SIZE) {
		warning("edward-1331",
			"%s clusters are unsupported",
			inode_cluster_plugin(inode)->h.label);
		return RETERR(-EINVAL);
	}

	/* FIXME-EDWARD: init? or check? */
	if (inode_compression_plugin(inode)->init)
		result = inode_compression_plugin(inode)->init();
	return result;
}

/* The following is a part of reiser4 cipher key manager
   which is called when opening/creating a cryptcompress file */

/* get/set cipher key info */
crypto_stat_t * inode_crypto_stat (struct inode * inode)
{
	assert("edward-90", inode != NULL);
	assert("edward-91", reiser4_inode_data(inode) != NULL);
	return cryptcompress_inode_data(inode)->crypt;
}

static void set_inode_crypto_stat (struct inode * inode, crypto_stat_t * stat)
{
	cryptcompress_inode_data(inode)->crypt = stat;
}

/* allocate a cipher key info */
crypto_stat_t * alloc_crypto_stat (struct inode * inode)
{
	crypto_stat_t * info;
	int fipsize;

	assert("edward-1421", 0);
	info = kmalloc(sizeof(*info), GFP_KERNEL);
	if (!info)
		return ERR_PTR(-ENOMEM);
	memset(info, 0, sizeof (*info));
	fipsize = inode_digest_plugin(inode)->fipsize;
	info->keyid = kmalloc(fipsize, GFP_KERNEL);
	if (!info->keyid) {
		kfree(info);
		return ERR_PTR(-ENOMEM);
	}
	return info;
}

/* allocate/free low-level info for cipher and digest
   transforms */
static int
alloc_crypto_tfms(plugin_set * pset, crypto_stat_t * info)
{
	struct crypto_tfm * ret = NULL;
	cipher_plugin * cplug = pset->cipher;
	digest_plugin * dplug = pset->digest;

	assert("edward-1363", info != NULL);
	assert("edward-414", cplug != NULL);
	assert("edward-415", dplug != NULL);

	if (cplug->alloc) {
		ret = cplug->alloc();
		if (ret == NULL) {
			warning("edward-1364",
				"Can not allocate info for %s\n",
				cplug->h.desc);
			return RETERR(-EINVAL);
		}
	}
	info_set_tfm(info, CIPHER_TFM, ret);
	if (dplug->alloc) {
		ret = dplug->alloc();
		if (ret == NULL) {
			warning("edward-1365",
				"Can not allocate info for %s\n",
				dplug->h.desc);
			goto err;
		}
	}
	info_set_tfm(info, DIGEST_TFM, ret);
	return 0;
 err:
	if (cplug->free) {
		cplug->free(info->tfma[CIPHER_TFM].tfm);
		info_set_tfm(info, CIPHER_TFM, NULL);
	}
	return RETERR(-EINVAL);
}

static void
free_crypto_tfms(crypto_stat_t * info)
{
	assert("edward-1366", info != NULL);
	if (!info_cipher_tfm(info))
		return;
	info_cipher_plugin(info)->free(info_cipher_tfm(info));
	info_set_tfm(info, CIPHER_TFM, NULL);
	info_digest_plugin(info)->free(info_digest_tfm(info));
	info_set_tfm(info, DIGEST_TFM, NULL);
	return;
}

/* create a key fingerprint for disk stat-data */
static int create_keyid (crypto_stat_t * info, crypto_data_t * data)
{
	int ret = -ENOMEM;
	size_t blk, pad;
	__u8 * dmem;
	__u8 * cmem;
	struct crypto_tfm * dtfm;
	struct crypto_tfm * ctfm;
	struct scatterlist sg;

	assert("edward-1422", 0);
	assert("edward-1367", info != NULL);
	assert("edward-1368", info->keyid != NULL);

	dtfm = info_digest_tfm(info);
	ctfm = info_cipher_tfm(info);

	dmem = kmalloc((size_t)crypto_tfm_alg_digestsize(dtfm),
			       GFP_KERNEL);
	if (!dmem)
		goto exit1;

	blk = crypto_tfm_alg_blocksize(ctfm);

	pad = data->keyid_size % blk;
	pad = (pad ? blk - pad : 0);

	cmem = kmalloc((size_t)data->keyid_size + pad, GFP_KERNEL);
	if (!cmem)
		goto exit2;
	memcpy(cmem, data->keyid, data->keyid_size);
	memset(cmem + data->keyid_size, 0, pad);

	sg.page = virt_to_page(cmem);
	sg.offset = offset_in_page(cmem);
	sg.length = data->keyid_size + pad;

	ret = crypto_cipher_encrypt(ctfm, &sg, &sg, data->keyid_size + pad);
	if (ret) {
		warning("edward-1369",
			"encryption failed flags=%x\n", ctfm->crt_flags);
		goto exit3;
	}
	crypto_digest_init (dtfm);
	crypto_digest_update (dtfm, &sg, 1);
	crypto_digest_final (dtfm, dmem);
	memcpy(info->keyid, dmem, info_digest_plugin(info)->fipsize);
 exit3:
	kfree(cmem);
 exit2:
	kfree(dmem);
 exit1:
	return ret;
}

static void destroy_keyid(crypto_stat_t * info)
{
	assert("edward-1370", info != NULL);
	assert("edward-1371", info->keyid != NULL);
	kfree(info->keyid);
	return;
}

static void free_crypto_stat (crypto_stat_t * info)
{
	assert("edward-1372", info != NULL);

	free_crypto_tfms(info);
	destroy_keyid(info);
	kfree(info);
}

static void instantiate_crypto_stat(crypto_stat_t * info)
{
	assert("edward-1373", info != NULL);
	assert("edward-1374", info->inst == 0);
	info->inst = 1;
}

static void uninstantiate_crypto_stat(crypto_stat_t * info)
{
	assert("edward-1375", info != NULL);
	info->inst = 0;
}

int crypto_stat_instantiated(crypto_stat_t * info)
{
	return info->inst;
}

static int inode_has_cipher_key(struct inode * inode)
{
	assert("edward-1376", inode != NULL);
	return inode_crypto_stat(inode) &&
		crypto_stat_instantiated(inode_crypto_stat(inode));
}

static void inode_free_crypto_stat (struct inode * inode)
{
	uninstantiate_crypto_stat(inode_crypto_stat(inode));
	free_crypto_stat(inode_crypto_stat(inode));
}

/* Create a crypto-stat and attach result to the @object.
   If success is returned, then low-level cipher info contains
   an instantiated key */
crypto_stat_t * 
create_crypto_stat(struct inode * object, 
		   crypto_data_t * data /* this contains a (uninstantiated) 
					   cipher key imported from user
					   space */)
{
	int ret;
	crypto_stat_t * info;

	assert("edward-1377", data != NULL);
	assert("edward-1378", need_cipher(object));

	if (inode_file_plugin(object) !=
	    file_plugin_by_id(DIRECTORY_FILE_PLUGIN_ID))
		return ERR_PTR(-EINVAL);

	info = alloc_crypto_stat(object);
	if (IS_ERR(info))
		return info;
	ret = alloc_crypto_tfms(reiser4_inode_data(object)->pset, info);
	if (ret)
		goto err;
	/* Someone can change plugins of the host (for example if
	   the host is a directory), so we keep the original ones
	   in the crypto-stat. */
	info_set_cipher_plugin(info, inode_cipher_plugin(object));
	info_set_digest_plugin(info, inode_digest_plugin(object));
	/* instantiating a key */
	ret = crypto_cipher_setkey(info_cipher_tfm(info),
				   data->key,
				   data->keysize);
	if (ret) {
		warning("edward-1379",
			"setkey failed flags=%x\n",
			info_cipher_tfm(info)->crt_flags);
		goto err;
	}
	info->keysize = data->keysize;
	ret = create_keyid(info, data);
	if (ret)
		goto err;
	instantiate_crypto_stat(info);
	return info;
 err:
	free_crypto_stat(info);
 	return ERR_PTR(ret);
}

/* increment/decrement a load counter when 
   attaching/detaching the crypto-stat to any object */
static void load_crypto_stat(crypto_stat_t * info)
{
	assert("edward-1380", info != NULL);
	inc_keyload_count(info);
}

static void unload_crypto_stat(struct inode * inode)
{
	crypto_stat_t * info = inode_crypto_stat(inode);
	assert("edward-1381", info->keyload_count > 0);

	dec_keyload_count(inode_crypto_stat(inode));
	if (info->keyload_count == 0)
		/* final release */
		inode_free_crypto_stat(inode);
}

/* attach/detach an existing crypto-stat */
void attach_crypto_stat(struct inode * inode, crypto_stat_t * info)
{
	assert("edward-1382", inode != NULL);
	assert("edward-1383", info != NULL);
	assert("edward-1384", inode_crypto_stat(inode) == NULL);

	set_inode_crypto_stat(inode, info);
	load_crypto_stat(info);
}

void detach_crypto_stat(struct inode * inode)
{
	assert("edward-1385", inode != NULL);
	assert("edward-1386", host_allows_crypto_stat(inode));

	if (inode_crypto_stat(inode))
		unload_crypto_stat(inode);
	set_inode_crypto_stat(inode, NULL);
}

/* compare fingerprints of @child and @parent */
static int keyid_eq(crypto_stat_t * child, crypto_stat_t * parent)
{
	return !memcmp(child->keyid, parent->keyid, info_digest_plugin(parent)->fipsize);
}

/* check if a crypto-stat (which is bound to @parent) can be inherited */
int can_inherit_crypto_crc(struct inode *child, struct inode *parent)
{
	if (!need_cipher(child))
		return 0;
	/* the child is created */
	if (!inode_crypto_stat(child))
		return 1;
	/* the child is looked up */
	if (!inode_crypto_stat(parent))
		return 0;
	return (inode_cipher_plugin(child) == inode_cipher_plugin(parent) &&
		inode_digest_plugin(child) == inode_digest_plugin(parent) &&
		inode_crypto_stat(child)->keysize == inode_crypto_stat(parent)->keysize &&
		keyid_eq(inode_crypto_stat(child), inode_crypto_stat(parent)));
}

int need_cipher(struct inode * inode)
{
	return inode_cipher_plugin(inode) !=
		cipher_plugin_by_id(NONE_CIPHER_ID);
}

/* check, if a crypto-stat can be attached to the @host,
   return true, if it can */
int host_allows_crypto_stat(struct inode * host)
{
	int ret;
	file_plugin * fplug = inode_file_plugin(host);

	switch (fplug->h.id) {
	case CRC_FILE_PLUGIN_ID:
		ret = 1;
		break;
	default:
		ret = 0;
	}
	return ret;
}
/* end of cipher key manager */

/* helper functions for ->create() method of the cryptcompress plugin */
static int inode_set_crypto(struct inode * object)
{
	reiser4_inode * info;
	if (!inode_crypto_stat(object)) {
		if (need_cipher(object))
			return RETERR(-EINVAL);
		/* the file is not to be encrypted */
		return 0;
	}
	info = reiser4_inode_data(object);
	info->extmask |= (1 << CRYPTO_STAT);
 	return 0;
}

static int
inode_set_compression(struct inode * object)
{
	int result = 0;
	compression_plugin * cplug;

	cplug = inode_compression_plugin(object);

	if (cplug->init != NULL) {
		result = cplug->init();
		if (result)
			return result;
	}

	return 0;
}

/* plugin->destroy_inode() method for cryptcompress files */
void destroy_inode_cryptcompress(struct inode * inode)
{
	assert("edward-23", cryptcompress_inode_data(inode)->pgcount == 0);
	detach_crypto_stat(inode);
	return;
}

static int inode_set_cluster(struct inode *object)
{
	assert("edward-696", object != NULL);
	
	/* Cluster size must be equal to the page size. */
	if (inode_cluster_plugin(object)->shift < PAGE_CACHE_SHIFT) {
		warning("edward-1320", "Can not support '%s' "
			"cluster: (less then page size)",
			inode_cluster_plugin(object)->h.label);
		return RETERR(-EINVAL);
	}
	
	return 0;
}

<<<<<<< HEAD
/* plugin->create() method for cryptcompress files
=======

/* ->destroy_inode() method of the cryptcompress plugin */
void destroy_inode_cryptcompress(struct inode * inode)
{
	assert("edward-23", cryptcompress_inode_data(inode)->pgcount == 0);
	detach_crypto_stat(inode);
	return;
}

/* ->create() method of the cryptcompress plugin
>>>>>>> 0b6af290

. install plugins
. attach crypto info if specified
. attach compression info if specified
. attach cluster info
*/
int
create_cryptcompress(struct inode *object, struct inode *parent,
		     reiser4_object_create_data * data)
{
	int result;
	reiser4_inode *info;

	assert("edward-23", object != NULL);
	assert("edward-24", parent != NULL);
	assert("edward-30", data != NULL);
	assert("edward-26", inode_get_flag(object, REISER4_NO_SD));
	assert("edward-27", data->id == CRC_FILE_PLUGIN_ID);

	info = reiser4_inode_data(object);

	assert("edward-29", info != NULL);

	/* set file bit */
	info->plugin_mask |= (1 << PSET_FILE);

	/* set crypto */
	result = inode_set_crypto(object);
	if (result)
		goto error;
	/* set compression */
	result = inode_set_compression(object);
	if (result)
		goto error;
	/* set cluster */
	result = inode_set_cluster(object);
	if (result)
		goto error;
	
	/* save everything in disk stat-data */
	result = write_sd_by_inode_common(object);
	if (!result)
		return 0;
 error:
	detach_crypto_stat(object);
	return result;
}

/* ->open() method of the cryptcompress plugin */
int open_cryptcompress(struct inode * inode, struct file * file)
{
	struct inode * parent;

	assert("edward-1394", inode != NULL);
	assert("edward-1395", file != NULL);
	assert("edward-1396", file != NULL);
	assert("edward-1397", file->f_dentry->d_inode == inode);
	assert("edward-1398", file->f_dentry->d_parent != NULL);
	assert("edward-1399", file->f_dentry->d_parent->d_inode != NULL);
	assert("edward-698",
	       inode_file_plugin(inode) ==
	       file_plugin_by_id(CRC_FILE_PLUGIN_ID));

	if (!need_cipher(inode))
		/* the file is not to be ciphered */
		return 0;
	parent = file->f_dentry->d_parent->d_inode;
	if (!inode_has_cipher_key(inode))
		return RETERR(-EINVAL);
	return 0;
}

/* returns a blocksize, the attribute of a cipher algorithm */
static unsigned int
cipher_blocksize(struct inode * inode)
{
	assert("edward-758", need_cipher(inode));
	assert("edward-1400", inode_crypto_stat(inode) != NULL);
	return crypto_tfm_alg_blocksize
		(info_cipher_tfm(inode_crypto_stat(inode)));
}

/* returns offset translated by scale factor of the crypto-algorithm */
static loff_t inode_scaled_offset (struct inode * inode,
				   const loff_t src_off /* input offset */)
{
	assert("edward-97", inode != NULL);

	if (!need_cipher(inode) ||
	    src_off == get_key_offset(min_key()) ||
	    src_off == get_key_offset(max_key()))
		return src_off;

	return inode_cipher_plugin(inode)->scale(inode,
						 cipher_blocksize(inode),
						 src_off);
}

/* returns disk cluster size */
size_t inode_scaled_cluster_size(struct inode * inode)
{
	assert("edward-110", inode != NULL);

	return inode_scaled_offset(inode, inode_cluster_size(inode));
}

static int new_cluster(reiser4_cluster_t * clust, struct inode *inode)
{
	return (clust_to_off(clust->index, inode) >= inode->i_size);
}

/* set number of cluster pages */
static void set_cluster_nrpages(reiser4_cluster_t * clust, struct inode *inode)
{
	reiser4_slide_t *win;

	assert("edward-180", clust != NULL);
	assert("edward-1040", inode != NULL);

	win = clust->win;
	if (!win) {
		/* NOTE-EDWARD: i_size should be protected */
		clust->nr_pages =
		    count_to_nrpages(fsize_to_count(clust, inode));
		return;
	}
	assert("edward-1176", clust->op != PCL_UNKNOWN);
	assert("edward-1064", win->off + win->count + win->delta != 0);

	if (win->stat == HOLE_WINDOW &&
	    win->off == 0 && win->count == inode_cluster_size(inode)) {
		/* special case: we start write hole from fake cluster */
		clust->nr_pages = 0;
		return;
	}
	clust->nr_pages =
	    count_to_nrpages(max_count(win->off + win->count + win->delta,
				       fsize_to_count(clust, inode)));
	return;
}

/* ->key_by_inode() method of the cryptcompress plugin */
/* see plugin/plugin.h for details */
int
key_by_inode_cryptcompress(struct inode *inode, loff_t off, reiser4_key * key)
{
	loff_t clust_off;

	assert("edward-64", inode != 0);
	//      assert("edward-112", ergo(off != get_key_offset(max_key()), !off_to_cloff(off, inode)));
	/* don't come here with other offsets */

	clust_off =
	    (off ==
	     get_key_offset(max_key())? get_key_offset(max_key()) :
	     off_to_clust_to_off(off, inode));

	key_by_inode_and_offset_common(inode, 0, key);
	set_key_offset(key,
		       (__u64) (!inode_crypto_stat(inode) ? clust_off :
				inode_scaled_offset(inode, clust_off)));
	return 0;
}

/* plugin->flow_by_inode */
int
flow_by_inode_cryptcompress(struct inode *inode /* file to build flow for */ ,
			    const char __user *buf /* user level buffer */ ,
			    int user	/* 1 if @buf is of user space, 0 - if it is
					   kernel space */ ,
			    loff_t size /* buffer size */ ,
			    loff_t off /* offset to start io from */ ,
			    rw_op op /* READ or WRITE */ ,
			    flow_t * f /* resulting flow */ )
{
	assert("edward-436", f != NULL);
	assert("edward-149", inode != NULL);
	assert("edward-150", inode_file_plugin(inode) != NULL);
	assert("edward-151",
	       inode_file_plugin(inode)->key_by_inode ==
	       key_by_inode_cryptcompress);

	f->length = size;
	memcpy(&f->data, &buf, sizeof(buf));
	f->user = user;
	f->op = op;

	if (op == WRITE_OP && user == 1)
		return 0;
	return key_by_inode_cryptcompress(inode, off, &f->key);
}

static int
crc_hint_validate(hint_t * hint, const reiser4_key * key,
		  znode_lock_mode lock_mode)
{
	coord_t *coord;

	assert("edward-704", hint != NULL);
	assert("edward-1089", !hint->ext_coord.valid);
	assert("edward-706", hint->lh.owner == NULL);

	coord = &hint->ext_coord.coord;

	if (!hint || !hint_is_set(hint) || hint->mode != lock_mode)
		/* hint either not set or set by different operation */
		return RETERR(-E_REPEAT);

	if (get_key_offset(key) != hint->offset)
		/* hint is set for different key */
		return RETERR(-E_REPEAT);

	assert("edward-707", schedulable());

	return seal_validate(&hint->seal, &hint->ext_coord.coord,
			     key, &hint->lh, lock_mode, ZNODE_LOCK_LOPRI);
}

/* reserve disk space when writing a logical cluster */
static int reserve4cluster(struct inode *inode, reiser4_cluster_t *clust)
{
	int result = 0;

	assert("edward-965", schedulable());
	assert("edward-439", inode != NULL);
	assert("edward-440", clust != NULL);
	assert("edward-441", clust->pages != NULL);
	assert("edward-1261", get_current_context()->grabbed_blocks == 0);

	if (clust->nr_pages == 0) {
		assert("edward-1152", clust->win != NULL);
		assert("edward-1153", clust->win->stat == HOLE_WINDOW);
		/* don't reserve space for fake disk clusteer */
		return 0;
	}
	assert("edward-442", jprivate(clust->pages[0]) != NULL);

	result = reiser4_grab_space_force(estimate_insert_cluster(inode) +
					  estimate_update_cluster(inode),
 					  BA_CAN_COMMIT);
	if (result)
		return result;
	clust->reserved = 1;
	grabbed2cluster_reserved(estimate_insert_cluster(inode) +
				 estimate_update_cluster(inode));
#if REISER4_DEBUG
	clust->reserved_prepped = estimate_update_cluster(inode);
	clust->reserved_unprepped = estimate_insert_cluster(inode);
#endif
	/* there can be space grabbed by txnmgr_force_commit_all */
	all_grabbed2free();
	return 0;
}

/* free reserved disk space if writing a logical cluster fails */
static void
free_reserved4cluster(struct inode *inode, reiser4_cluster_t * clust, int count)
{
	assert("edward-967", clust->reserved == 1);

	cluster_reserved2free(count);
	clust->reserved = 0;
}

/* The core search procedure of the cryptcompress plugin.
   If returned value is not cbk_errored, then current znode is locked */
static int find_cluster_item(hint_t * hint, 
			     const reiser4_key * key, /* key of the item we are
							 looking for */
			     znode_lock_mode lock_mode /* which lock */ ,
			     ra_info_t * ra_info, lookup_bias bias, __u32 flags)
{
	int result;
	reiser4_key ikey;
	coord_t *coord = &hint->ext_coord.coord;
	coord_t orig = *coord;

	assert("edward-152", hint != NULL);

	if (hint->ext_coord.valid == 0) {
		result = crc_hint_validate(hint, key, lock_mode);
		if (result == -E_REPEAT)
			goto traverse_tree;
		else if (result) {
			assert("edward-1216", 0);
			return result;
		}
		hint->ext_coord.valid = 1;
	}
	assert("edward-709", znode_is_any_locked(coord->node));

	/* In-place lookup is going here, it means we just need to
	   check if next item of the @coord match to the @keyhint) */

	if (equal_to_rdk(coord->node, key)) {
		result = goto_right_neighbor(coord, &hint->lh);
		if (result == -E_NO_NEIGHBOR) {
			assert("edward-1217", 0);
			return RETERR(-EIO);
		}
		if (result)
			return result;
		assert("edward-1218", equal_to_ldk(coord->node, key));
	} else {
		coord->item_pos++;
		coord->unit_pos = 0;
		coord->between = AT_UNIT;
	}
	result = zload(coord->node);
	if (result)
		return result;
	assert("edward-1219", !node_is_empty(coord->node));

	if (!coord_is_existing_item(coord)) {
		zrelse(coord->node);
		goto not_found;
	}
	item_key_by_coord(coord, &ikey);
	zrelse(coord->node);
	if (!keyeq(key, &ikey))
		goto not_found;
	return CBK_COORD_FOUND;

      not_found:
	assert("edward-1220", coord->item_pos > 0);
	//coord->item_pos--;
	/* roll back */
	*coord = orig;
	ON_DEBUG(coord_update_v(coord));
	return CBK_COORD_NOTFOUND;

      traverse_tree:
	assert("edward-713", hint->lh.owner == NULL);
	assert("edward-714", schedulable());

	unset_hint(hint);
	coord_init_zero(coord);
	result = coord_by_key(current_tree, key, coord, &hint->lh,
			      lock_mode, bias, LEAF_LEVEL, LEAF_LEVEL,
			      CBK_UNIQUE | flags, ra_info);
	if (cbk_errored(result))
		return result;
	hint->ext_coord.valid = 1;
	return result;
}

/* This function is called by deflate[inflate] manager when
   creating a transformed/plain stream to check if we should
   create/cut some overhead. If this returns true, then @oh
   contains the size of this overhead.
 */
static int
need_cut_or_align(struct inode * inode, reiser4_cluster_t * clust,
		  rw_op rw, int * oh)
{
	tfm_cluster_t * tc = &clust->tc;
	switch (rw) {
	case WRITE_OP: /* estimate align */
		*oh = tc->len % cipher_blocksize(inode);
		if (*oh != 0)
			return 1;
		break;
	case READ_OP:  /* estimate cut */
		*oh = *(tfm_output_data(clust) + tc->len - 1);
		break;
	default:
		impossible("edward-1401", "bad option");
	}
	return (tc->len != tc->lsize);
}

/* create/cut an overhead of transformed/plain stream */
static void
align_or_cut_overhead(struct inode * inode, reiser4_cluster_t * clust, rw_op rw)
{
	int oh;
	cipher_plugin * cplug = inode_cipher_plugin(inode);

	assert("edward-1402", need_cipher(inode));

	if (!need_cut_or_align(inode, clust, rw, &oh))
		return;
	switch (rw) {
	case WRITE_OP: /* do align */
		clust->tc.len +=
			cplug->align_stream(tfm_input_data(clust) +
					    clust->tc.len, clust->tc.len,
					    cipher_blocksize(inode));
		*(tfm_input_data(clust) + clust->tc.len - 1) =
			cipher_blocksize(inode) - oh;
		break;
	case READ_OP: /* do cut */
		assert("edward-1403", oh <= cipher_blocksize(inode));
		clust->tc.len -= oh;
		break;
	default:
		impossible("edward-1404", "bad option");
	}
	return;
}

/* the following two functions are to evaluate results
   of compression transform */
static unsigned
max_cipher_overhead(struct inode * inode)
{
	if (!need_cipher(inode) || !inode_cipher_plugin(inode)->align_stream)
		return 0;
	return cipher_blocksize(inode);
}

static int deflate_overhead(struct inode *inode)
{
	return (inode_compression_plugin(inode)->
		checksum ? DC_CHECKSUM_SIZE : 0);
}

static unsigned deflate_overrun(struct inode * inode, int ilen)
{
	return coa_overrun(inode_compression_plugin(inode), ilen);
}

/* Estimating compressibility of a logical cluster by various
   policies represented by compression mode plugin.
   If this returns false, then compressor won't be called for
   the cluster of index @index.
*/
static int should_compress(tfm_cluster_t * tc, cloff_t index,
			   struct inode *inode)
{
	compression_plugin *cplug = inode_compression_plugin(inode);
	compression_mode_plugin *mplug = inode_compression_mode_plugin(inode);

	assert("edward-1321", tc->len != 0);
	assert("edward-1322", cplug != NULL);
	assert("edward-1323", mplug != NULL);

	return /* estimate by size */
		(cplug->min_size_deflate ?
		 tc->len >= cplug->min_size_deflate() :
		 1) &&
		/* estimate by compression mode plugin */
		(mplug->should_deflate ?
		 mplug->should_deflate(inode, index) :
		 1);
}

/* Evaluating results of compression transform.
   Returns true, if we need to accept this results */
static int
save_compressed(int size_before, int size_after, struct inode * inode)
{
	return (size_after + deflate_overhead(inode) +
		max_cipher_overhead(inode) < size_before);
}

/* Guess result of the evaluation above */
static int
need_inflate(reiser4_cluster_t * clust, struct inode *inode,
	     int encrypted /* is cluster encrypted */ )
{
	tfm_cluster_t *tc = &clust->tc;

	assert("edward-142", tc != 0);
	assert("edward-143", inode != NULL);

	return tc->len <
	    (encrypted ?
	     inode_scaled_offset(inode, tc->lsize) :
	     tc->lsize);
}

/* If results of compression were accepted, then we add
   a checksum to catch possible disk cluster corruption.
   The following is a format of the data stored in disk clusters:

		   data                   This is (transformed) logical cluster.
		   cipher_overhead        This is created by ->align() method
                                          of cipher plugin. May be absent.
		   checksum          (4)  This is created by ->checksum method
                                          of compression plugin to check
                                          integrity. May be absent.

		   Crypto overhead format:

		   data
		   control_byte      (1)   contains aligned overhead size:
		                           1 <= overhead <= cipher_blksize
*/
/* Append a checksum at the end of a transformed stream */
static void dc_set_checksum(compression_plugin * cplug, tfm_cluster_t * tc)
{
	__u32 checksum;

	assert("edward-1309", tc != NULL);
	assert("edward-1310", tc->len > 0);
	assert("edward-1311", cplug->checksum != NULL);

	checksum = cplug->checksum(tfm_stream_data(tc, OUTPUT_STREAM), tc->len);
	put_unaligned(cpu_to_le32(checksum),
		 (d32 *)(tfm_stream_data(tc, OUTPUT_STREAM) + tc->len));
	tc->len += (int)DC_CHECKSUM_SIZE;
}

/* Check a disk cluster checksum.
   Returns 0 if checksum is correct, otherwise returns 1 */
static int dc_check_checksum(compression_plugin * cplug, tfm_cluster_t * tc)
{
	assert("edward-1312", tc != NULL);
	assert("edward-1313", tc->len > (int)DC_CHECKSUM_SIZE);
	assert("edward-1314", cplug->checksum != NULL);

	if (cplug->checksum(tfm_stream_data(tc, INPUT_STREAM),
			    tc->len - (int)DC_CHECKSUM_SIZE) !=
	    le32_to_cpu(get_unaligned((d32 *)
				      (tfm_stream_data(tc, INPUT_STREAM)
				       + tc->len - (int)DC_CHECKSUM_SIZE)))) {
		warning("edward-156",
			"Bad disk cluster checksum %d, (should be %d) Fsck?\n",
			(int)le32_to_cpu
			(get_unaligned((d32 *)
				       (tfm_stream_data(tc, INPUT_STREAM) +
					tc->len - (int)DC_CHECKSUM_SIZE))),
			(int)cplug->checksum
			(tfm_stream_data(tc, INPUT_STREAM),
			 tc->len - (int)DC_CHECKSUM_SIZE));
		return 1;
	}
	tc->len -= (int)DC_CHECKSUM_SIZE;
	return 0;
}

/* get input/output stream for some transform action */
int grab_tfm_stream(struct inode * inode, tfm_cluster_t * tc,
		    tfm_stream_id id)
{
	size_t size = inode_scaled_cluster_size(inode);

	assert("edward-901", tc != NULL);
	assert("edward-1027", inode_compression_plugin(inode) != NULL);

	if (tc->act == TFM_WRITE_ACT)
		size += deflate_overrun(inode, inode_cluster_size(inode));

	if (!tfm_stream(tc, id) && id == INPUT_STREAM)
		alternate_streams(tc);
	if (!tfm_stream(tc, id))
		return alloc_tfm_stream(tc, size, id);

	assert("edward-902", tfm_stream_is_set(tc, id));

	if (tfm_stream_size(tc, id) < size)
		return realloc_tfm_stream(tc, size, id);
	return 0;
}

/* Common deflate manager */
int deflate_cluster(reiser4_cluster_t * clust, struct inode * inode)
{
	int result = 0;
	int compressed = 0;
	int encrypted = 0;
	tfm_cluster_t * tc = &clust->tc;
	compression_plugin * coplug;

	assert("edward-401", inode != NULL);
	assert("edward-903", tfm_stream_is_set(tc, INPUT_STREAM));
	assert("edward-1348", tc->act == TFM_WRITE_ACT);
	assert("edward-498", !tfm_cluster_is_uptodate(tc));

	coplug = inode_compression_plugin(inode);
	if (should_compress(tc, clust->index, inode)) {
		/* try to compress, discard bad results */
		__u32 dst_len;
		compression_mode_plugin * mplug =
			inode_compression_mode_plugin(inode);
		assert("edward-602", coplug != NULL);
		assert("edward-1423", coplug->compress != NULL);

		result = grab_coa(tc, coplug);
		if (result) {
		    warning("edward-1424",
			    "alloc_coa failed with ret=%d, skipped compression",
			    result);
		    goto cipher;
		}
		result = grab_tfm_stream(inode, tc, OUTPUT_STREAM);
		if (result) {
		    warning("edward-1425",
			 "alloc stream failed with ret=%d, skipped compression",
			    result);
		    goto cipher;
		}
		dst_len = tfm_stream_size(tc, OUTPUT_STREAM);
		coplug->compress(get_coa(tc, coplug->h.id, tc->act),
				 tfm_input_data(clust), tc->len,
				 tfm_output_data(clust), &dst_len);
		/* make sure we didn't overwrite extra bytes */
		assert("edward-603",
		       dst_len <= tfm_stream_size(tc, OUTPUT_STREAM));

		/* evaluate results of compression transform */
		if (save_compressed(tc->len, dst_len, inode)) {
			/* good result, accept */
			tc->len = dst_len;
			if (mplug->accept_hook != NULL) {
			       result = mplug->accept_hook(inode, clust->index);
			       if (result)
				       warning("edward-1426",
					       "accept_hook failed with ret=%d",
					       result);
			}
			compressed = 1;
		}
		else {
			/* bad result, discard */
#if REISER4_DEBUG
			if (cluster_is_complete(clust, inode))
			      warning("edward-1338",
				      "incompressible cluster %lu (inode %llu)",
				      clust->index,
				      (unsigned long long)get_inode_oid(inode));
#endif
			if (mplug->discard_hook != NULL &&
			    cluster_is_complete(clust, inode)) {
				result = mplug->discard_hook(inode,
							     clust->index);
				if (result)
				      warning("edward-1427",
					      "discard_hook failed with ret=%d",
					      result);
			}
		}
	}
 cipher:
	if (need_cipher(inode)) {
		cipher_plugin * ciplug;
		struct crypto_tfm * tfm;
		struct scatterlist src;
		struct scatterlist dst;

		ciplug = inode_cipher_plugin(inode);
		tfm = info_cipher_tfm(inode_crypto_stat(inode));
		if (compressed)
			alternate_streams(tc);
		result = grab_tfm_stream(inode, tc, OUTPUT_STREAM);
		if (result)
			return result;

		align_or_cut_overhead(inode, clust, WRITE_OP);
		src.page = virt_to_page(tfm_input_data(clust));
		src.offset = offset_in_page(tfm_input_data(clust));
		src.length = tc->len;

		dst.page = virt_to_page(tfm_output_data(clust));
		dst.offset = offset_in_page(tfm_output_data(clust));
		dst.length = tc->len;

		result = crypto_cipher_encrypt(tfm, &dst, &src, tc->len);
		if (result) {
			warning("edward-1405",
				"encryption failed flags=%x\n", tfm->crt_flags);
			return result;
		}
		encrypted = 1;
	}
	if (compressed && coplug->checksum != NULL)
		dc_set_checksum(coplug, tc);
	if (!compressed && !encrypted)
		alternate_streams(tc);
	return result;
}

/* Common inflate manager. */
int inflate_cluster(reiser4_cluster_t * clust, struct inode * inode)
{
	int result = 0;
	int transformed = 0;
	tfm_cluster_t * tc = &clust->tc;
	compression_plugin * coplug;

	assert("edward-905", inode != NULL);
	assert("edward-1178", clust->dstat == PREP_DISK_CLUSTER);
	assert("edward-906", tfm_stream_is_set(&clust->tc, INPUT_STREAM));
	assert("edward-1349", tc->act == TFM_READ_ACT);
	assert("edward-907", !tfm_cluster_is_uptodate(tc));

	/* Handle a checksum (if any) */
	coplug = inode_compression_plugin(inode);
	if (need_inflate(clust, inode, need_cipher(inode)) &&
	    coplug->checksum != NULL) {
		result = dc_check_checksum(coplug, tc);
		if (result)
			return RETERR(-EIO);
	}
	if (need_cipher(inode)) {
		cipher_plugin * ciplug;
		struct crypto_tfm * tfm;
		struct scatterlist src;
		struct scatterlist dst;

		ciplug = inode_cipher_plugin(inode);
		tfm = info_cipher_tfm(inode_crypto_stat(inode));
		result = grab_tfm_stream(inode, tc, OUTPUT_STREAM);
		if (result)
			return result;
		assert("edward-909", tfm_cluster_is_set(tc));

		src.page   =   virt_to_page(tfm_input_data(clust));
		src.offset = offset_in_page(tfm_input_data(clust));
		src.length = tc->len;

		dst.page   =   virt_to_page(tfm_output_data(clust));
		dst.offset = offset_in_page(tfm_output_data(clust));
		dst.length = tc->len;

		result = crypto_cipher_decrypt(tfm, &dst, &src, tc->len);
		if (result)
			return result;
		align_or_cut_overhead(inode, clust, READ_OP);
		transformed = 1;
	}
	if (need_inflate(clust, inode, 0)) {
		unsigned dst_len = inode_cluster_size(inode);
		if(transformed)
			alternate_streams(tc);

		result = grab_tfm_stream(inode, tc, OUTPUT_STREAM);
		if (result)
			return result;
		assert("edward-1305", coplug->decompress != NULL);
		assert("edward-910", tfm_cluster_is_set(tc));

		coplug->decompress(get_coa(tc, coplug->h.id, tc->act),
				   tfm_input_data(clust), tc->len,
				   tfm_output_data(clust), &dst_len);
		/* check length */
		tc->len = dst_len;
		assert("edward-157", dst_len == tc->lsize);
		transformed = 1;
	}
	if (!transformed)
		alternate_streams(tc);
	return result;
}

/* This is implementation of readpage method of struct
   address_space_operations for cryptcompress plugin. */
int readpage_cryptcompress(struct file *file, struct page *page)
{
	reiser4_context *ctx;
	reiser4_cluster_t clust;
	item_plugin *iplug;
	int result;

	assert("edward-88", PageLocked(page));
	assert("vs-976", !PageUptodate(page));
	assert("edward-89", page->mapping && page->mapping->host);

	ctx = init_context(page->mapping->host->i_sb);
	if (IS_ERR(ctx))
		return PTR_ERR(ctx);
	result = check_cryptcompress(page->mapping->host);
	if (result) {
		unlock_page(page);
		reiser4_exit_context(ctx);
		return result;
	}
	assert("edward-113",
	       ergo(file != NULL,
		    page->mapping == file->f_dentry->d_inode->i_mapping));

	if (PageUptodate(page)) {
		warning("edward-1338", "page is already uptodate\n");
		reiser4_exit_context(ctx);
		return 0;
	}
	cluster_init_read(&clust, NULL);
	clust.file = file;
	iplug = item_plugin_by_id(CTAIL_ID);
	if (!iplug->s.file.readpage) {
		unlock_page(page);
		put_cluster_handle(&clust);
		reiser4_exit_context(ctx);
		return -EINVAL;
	}
	result = iplug->s.file.readpage(&clust, page);
	if (result)
		unlock_page(page);
	assert("edward-64",
	       ergo(result == 0, (PageLocked(page) || PageUptodate(page))));
	put_cluster_handle(&clust);
	reiser4_exit_context(ctx);
	return result;
}

/* ->readpages() method of the cryptcompress plugin */
void
readpages_cryptcompress(struct file *file, struct address_space *mapping,
			struct list_head *pages)
{
	file_plugin *fplug;
	item_plugin *iplug;

	assert("edward-1112", mapping != NULL);
	assert("edward-1113", mapping->host != NULL);

	if (check_cryptcompress(mapping->host))
		return;
	fplug = inode_file_plugin(mapping->host);

	assert("edward-1114", fplug == file_plugin_by_id(CRC_FILE_PLUGIN_ID));

	iplug = item_plugin_by_id(CTAIL_ID);

	iplug->s.file.readpages(file, mapping, pages);

	return;
}

/* how much pages will be captured */
static int cluster_nrpages_to_capture(reiser4_cluster_t * clust)
{
	switch (clust->op) {
	case PCL_APPEND:
		return clust->nr_pages;
	case PCL_TRUNCATE:
		assert("edward-1179", clust->win != NULL);
		return count_to_nrpages(clust->win->off + clust->win->count);
	default:
		impossible("edward-1180", "bad page cluster option");
		return 0;
	}
}

static void set_cluster_pages_dirty(reiser4_cluster_t * clust)
{
	int i;
	struct page *pg;
	int nrpages = cluster_nrpages_to_capture(clust);

	for (i = 0; i < nrpages; i++) {

		pg = clust->pages[i];
		assert("edward-968", pg != NULL);
		lock_page(pg);
		assert("edward-1065", PageUptodate(pg));
		set_page_dirty_internal(pg);
		unlock_page(pg);
		mark_page_accessed(pg);
	}
}

static void clear_cluster_pages_dirty(reiser4_cluster_t * clust)
{
	int i;
	assert("edward-1275", clust != NULL);

	for (i = 0; i < clust->nr_pages; i++) {
		assert("edward-1276", clust->pages[i] != NULL);

		lock_page(clust->pages[i]);
		if (PageDirty(clust->pages[i])) {
			assert("edward-1277", PageUptodate(clust->pages[i]));
			clear_page_dirty_for_io(clust->pages[i]);
		}
#if REISER4_DEBUG
		else
			/* Race between flush and write:
			   some pages became clean when write() (or another
			   process which modifies data) capture the cluster. */
			warning("edward-985", "Page of index %lu (inode %llu)"
				" is not dirty\n", clust->pages[i]->index,
				(unsigned long long)get_inode_oid(clust->
								  pages[i]->
								  mapping->
								  host));
#endif
		unlock_page(clust->pages[i]);
	}
}

/* update i_size by window */
static void inode_set_new_size(reiser4_cluster_t * clust, struct inode *inode)
{
	loff_t size;
	reiser4_slide_t *win;

	assert("edward-1181", clust != NULL);
	assert("edward-1182", inode != NULL);

	win = clust->win;
	assert("edward-1183", win != NULL);

	size = clust_to_off(clust->index, inode) + win->off;

	switch (clust->op) {
	case PCL_APPEND:
		if (size + win->count <= inode->i_size)
			/* overwrite only */
			return;
		size += win->count;
		break;
	case PCL_TRUNCATE:
		break;
	default:
		impossible("edward-1184", "bad page cluster option");
		break;
	}
	inode_check_scale_nolock(inode, inode->i_size, size);
	inode->i_size = size;
	return;
}

/* Check in page cluster modifications.
   . Make jnode dirty, if it wasn't;
   . Reserve space for a disk cluster update by flush algorithm, if needed;
   . Clean up old references (if any).
   . Put pages (grabbed in this thread) which will be truncated
*/
static void
make_cluster_jnode_dirty_locked(reiser4_cluster_t * clust, jnode * node,
				loff_t * old_isize, struct inode *inode)
{
	int i;
	int old_nrpages;
	int new_nrpages = cluster_nrpages_to_capture(clust);

	assert("edward-973", new_nrpages > 0);
	assert("edward-221", node != NULL);
	assert("edward-971", clust->reserved == 1);
	assert_spin_locked(&(node->guard));
	assert("edward-972", node->page_count < cluster_nrpages(inode));
	assert("edward-1263",
	       clust->reserved_prepped == estimate_update_cluster(inode));
	assert("edward-1264", clust->reserved_unprepped == 0);

	if (JF_ISSET(node, JNODE_DIRTY)) {
		/* someone has modified this cluster, but
		   the modifications are not committed yet */
		old_nrpages =
			count_to_nrpages(cnt_to_clcnt(*old_isize,
						      clust->index, inode));
		/* free space which is already reserved */
		free_reserved4cluster(inode, clust,
				      estimate_update_cluster(inode));
		/* put old references */
		for (i = 0; i < old_nrpages; i++) {
			assert("edward-975", clust->pages[i]);
			assert("edward-1185", PageUptodate(clust->pages[i]));

			page_cache_release(clust->pages[i]);
#if REISER4_DEBUG
			cryptcompress_inode_data(inode)->pgcount --;
#endif
		}
	} else {
		/* no captured pages */
		assert("edward-1043", node->page_count == 0);
		jnode_make_dirty_locked(node);
		clust->reserved = 0;
	}
	/* put pages that will be truncated (if any) */
	for (i = new_nrpages; i < clust->nr_pages; i++) {
		assert("edward-1433", clust->pages[i]);
		assert("edward-1434", PageUptodate(clust->pages[i]));
		page_cache_release(clust->pages[i]);
#if REISER4_DEBUG
		cryptcompress_inode_data(inode)->pgcount --;
#endif
	}
#if REISER4_DEBUG
	clust->reserved_prepped -= estimate_update_cluster(inode);
	node->page_count = new_nrpages - 1;
#endif
	return;
}

/* This function spawns a transaction and
   is called by any thread as a final step in page cluster modification.
*/
static int try_capture_cluster(reiser4_cluster_t * clust, struct inode *inode)
{
	int result = 0;
	loff_t old_size;
	jnode *node;

	assert("edward-1029", clust != NULL);
	assert("edward-1030", clust->reserved == 1);
	assert("edward-1031", clust->nr_pages != 0);
	assert("edward-1032", clust->pages != NULL);
	assert("edward-1033", clust->pages[0] != NULL);

	node = jprivate(clust->pages[0]);

	assert("edward-1035", node != NULL);

	spin_lock_jnode(node);
	old_size = inode->i_size;
	if (clust->win)
		inode_set_new_size(clust, inode);

	result = try_capture(node, ZNODE_WRITE_LOCK, 0, 0);
	if (result)
		goto exit;
	make_cluster_jnode_dirty_locked(clust, node, &old_size, inode);
      exit:
	assert("edward-1034", !result);
	spin_unlock_jnode(node);
	jput(node);
	return result;
}

/* Collect unlocked cluster pages for any modifications and attach a jnode.
   We allocate only one jnode per cluster, this jnode is binded to the first
   page of this cluster, so we have an extra-reference that will exist with
   this jnode, other references will be cleaned up in flush time.
*/
static int
grab_cluster_pages_jnode(struct inode *inode, reiser4_cluster_t * clust)
{
	int i;
	int result = 0;
	jnode *node = NULL;

	assert("edward-182", clust != NULL);
	assert("edward-183", clust->pages != NULL);
	assert("edward-184", clust->nr_pages <= cluster_nrpages(inode));

	if (clust->nr_pages == 0)
		return 0;

	for (i = 0; i < clust->nr_pages; i++) {

		assert("edward-1044", clust->pages[i] == NULL);

		clust->pages[i] =
		    grab_cache_page(inode->i_mapping,
				    clust_to_pg(clust->index, inode) + i);
		if (!clust->pages[i]) {
			result = RETERR(-ENOMEM);
			break;
		}
		if (i == 0) {
			node = jnode_of_page(clust->pages[i]);
			if (IS_ERR(node)) {
				result = PTR_ERR(node);
				unlock_page(clust->pages[i]);
				break;
			}
			JF_SET(node, JNODE_CLUSTER_PAGE);
			unlock_page(clust->pages[i]);
			assert("edward-919", node);
			continue;
		}
		unlock_page(clust->pages[i]);
	}
	if (result) {
		while (i)
			page_cache_release(clust->pages[--i]);
		if (node && !IS_ERR(node))
			jput(node);
		return result;
	}
	assert("edward-920", jprivate(clust->pages[0]));
#if REISER4_DEBUG
	cryptcompress_inode_data(inode)->pgcount += clust->nr_pages;
#endif
	return 0;
}

/* Collect unlocked cluster pages only for read (not to modify) */
static int grab_cluster_pages(struct inode *inode, reiser4_cluster_t * clust)
{
	int i;
	int result = 0;

	assert("edward-1428", inode != NULL);
	assert("edward-1429", inode->i_mapping != NULL);	
	assert("edward-787", clust != NULL);
	assert("edward-788", clust->pages != NULL);
	assert("edward-789", clust->nr_pages != 0);
	assert("edward-790", clust->nr_pages <= cluster_nrpages(inode));

	for (i = 0; i < clust->nr_pages; i++) {
		clust->pages[i] =
		    grab_cache_page(inode->i_mapping,
				    clust_to_pg(clust->index, inode) + i);
		if (!clust->pages[i]) {
			result = RETERR(-ENOMEM);
			break;
		}
		unlock_page(clust->pages[i]);
	}
	if (result)
		while (i)
			page_cache_release(clust->pages[--i]);
	return result;
}

/* @node might be attached by reiser4_writepage(), not by
   cryptcompress plugin code, but emergency flush should
   understand that pages of cryptcompress files are not
   flushable.
*/
int jnode_of_cluster(const jnode * node, struct page * page)
{
	assert("edward-1339", node != NULL);
	assert("edward-1340", page != NULL);
	assert("edward-1341", page->mapping != NULL);
	assert("edward-1342", page->mapping->host != NULL);
	assert("edward-1343",
	       ergo(jnode_is_unformatted(node),
		    get_inode_oid(page->mapping->host) ==
		    node->key.j.objectid));
	if (inode_file_plugin(page->mapping->host) ==
	    file_plugin_by_id(CRC_FILE_PLUGIN_ID)) {
#if REISER4_DEBUG
		if (!jnode_is_cluster_page(node))
			warning("edward-1345",
			"inode %llu: cluster page of index %lu became private",
			(unsigned long long)get_inode_oid(page->mapping->host),
			page->index);
#endif
		return 1;
	}
	return 0;
}

/* put cluster pages */
void release_cluster_pages(reiser4_cluster_t * clust)
{
	int i;

	assert("edward-447", clust != NULL);	
	for (i = 0; i < clust->nr_pages; i++) {

		assert("edward-449", clust->pages[i] != NULL);

		page_cache_release(clust->pages[i]);
	}
}

/* this is called when something is failed */
static void release_cluster_pages_and_jnode(reiser4_cluster_t * clust)
{
	jnode *node;

	assert("edward-445", clust != NULL);
	assert("edward-922", clust->pages != NULL);
	assert("edward-446", clust->pages[0] != NULL);

	node = jprivate(clust->pages[0]);

	assert("edward-447", node != NULL);

	release_cluster_pages(clust);
	jput(node);
}

#if REISER4_DEBUG
static int window_ok(reiser4_slide_t * win, struct inode *inode)
{
	assert("edward-1115", win != NULL);
	assert("edward-1116", ergo(win->delta, win->stat == HOLE_WINDOW));

	return (win->off != inode_cluster_size(inode)) &&
	    (win->off + win->count + win->delta <= inode_cluster_size(inode));
}

static int cluster_ok(reiser4_cluster_t * clust, struct inode *inode)
{
	assert("edward-279", clust != NULL);

	if (!clust->pages)
		return 0;
	return (clust->win ? window_ok(clust->win, inode) : 1);
}
#endif

/* guess next window stat */
static inline window_stat next_window_stat(reiser4_slide_t * win)
{
	assert("edward-1130", win != NULL);
	return ((win->stat == HOLE_WINDOW && win->delta == 0) ?
		HOLE_WINDOW : DATA_WINDOW);
}

/* guess next cluster index and window params */
static void
update_cluster(struct inode *inode, reiser4_cluster_t * clust, loff_t file_off,
	       loff_t to_file)
{
	reiser4_slide_t *win;

	assert("edward-185", clust != NULL);
	assert("edward-438", clust->pages != NULL);
	assert("edward-281", cluster_ok(clust, inode));

	win = clust->win;
	if (!win)
		return;

	switch (win->stat) {
	case DATA_WINDOW:
		/* increment window position */
		clust->index++;
		win->stat = DATA_WINDOW;
		win->off = 0;
		win->count = min_count(inode_cluster_size(inode), to_file);
		break;
	case HOLE_WINDOW:
		switch (next_window_stat(win)) {
		case HOLE_WINDOW:
			/* set window to fit the offset we start write from */
			clust->index = off_to_clust(file_off, inode);
			win->stat = HOLE_WINDOW;
			win->off = 0;
			win->count = off_to_cloff(file_off, inode);
			win->delta =
			    min_count(inode_cluster_size(inode) - win->count,
				      to_file);
			break;
		case DATA_WINDOW:
			/* do not move the window, just change its state,
			   off+count+delta=inv */
			win->stat = DATA_WINDOW;
			win->off = win->off + win->count;
			win->count = win->delta;
			win->delta = 0;
			break;
		default:
			impossible("edward-282", "wrong next window state");
		}
		break;
	default:
		impossible("edward-283", "wrong current window state");
	}
	assert("edward-1068", cluster_ok(clust, inode));
}

static int update_sd_cryptcompress(struct inode *inode)
{
	int result = 0;

	assert("edward-978", schedulable());
	assert("edward-1265", get_current_context()->grabbed_blocks == 0);

	result = reiser4_grab_space_force(	/* one for stat data update */
						 estimate_update_common(inode),
						 BA_CAN_COMMIT);
	assert("edward-979", !result);
	if (result)
		return result;
	inode->i_ctime = inode->i_mtime = CURRENT_TIME;
	result = reiser4_update_sd(inode);

	all_grabbed2free();
	return result;
}


/* NOTE-Edward: this is too similar to reiser4/txnmgr.c:uncapture_jnode() */
static void uncapture_cluster_jnode(jnode * node)
{
	txn_atom *atom;

	assert_spin_locked(&(node->guard));

	/*jnode_make_clean(node); */
	atom = jnode_get_atom(node);
	if (atom == NULL) {
		assert("jmacd-7111", !JF_ISSET(node, JNODE_DIRTY));
		spin_unlock_jnode(node);
		return;
	}

	uncapture_block(node);
	spin_unlock_atom(atom);
	jput(node);
}

void forget_cluster_pages(struct page **pages, int nr)
{
	int i;
	for (i = 0; i < nr; i++) {

		assert("edward-1045", pages[i] != NULL);
		page_cache_release(pages[i]);
	}
}

/* Check out last modifications we are about to commit,
   and prepare input stream for transform operations.
*/
int
flush_cluster_pages(reiser4_cluster_t * clust, jnode * node,
		    struct inode *inode)
{
	int result = 0;
	int i;
	int nr_pages = 0;
	tfm_cluster_t *tc = &clust->tc;

	assert("edward-980", node != NULL);
	assert("edward-236", inode != NULL);
	assert("edward-237", clust != NULL);
	assert("edward-240", !clust->win);
	assert("edward-241", schedulable());
	assert("edward-718", crc_inode_ok(inode));

	result = grab_tfm_stream(inode, tc, INPUT_STREAM);
	if (result) {
		warning("edward-1430",
			"alloc stream failed with ret=%d", result);
		return result;
	}
	spin_lock_jnode(node);
	assert("edward-1435", JF_ISSET(node, JNODE_DIRTY));

	/* Check out a size of logical cluster and 
	   set a number of cluster pages to commit. */
	tc->len = tc->lsize = fsize_to_count(clust, inode);
	clust->nr_pages = count_to_nrpages(tc->len);

	assert("edward-983", clust->nr_pages == node->page_count + 1);
#if REISER4_DEBUG
	node->page_count = 0;
#endif
	cluster_reserved2grabbed(estimate_update_cluster(inode));
	uncapture_cluster_jnode(node);

	assert("edward-1224", schedulable());
	/* Check out cluster pages to commit */
	nr_pages =
	      find_get_pages(inode->i_mapping, clust_to_pg(clust->index, inode),
			     clust->nr_pages, clust->pages);

	assert("edward-1280", nr_pages == clust->nr_pages);
	/* Construct input stream from the checked out pages */
	for (i = 0; i < clust->nr_pages; i++) {
		char *data;

		assert("edward-242", clust->pages[i] != NULL);
		assert("edward-1436", clust->pages[i]->index ==
		       clust_to_pg(clust->index, inode) + i); 
		assert("edward-1437", PageUptodate(clust->pages[i]));
		/* flush the page into the input stream */
		lock_page(clust->pages[i]);
		data = kmap(clust->pages[i]);

		assert("edward-986", cnt_to_pgcnt(tc->len, i) != 0);

		memcpy(tfm_stream_data(tc, INPUT_STREAM) + pg_to_off(i),
		       data, cnt_to_pgcnt(tc->len, i));
		kunmap(clust->pages[i]);
		unlock_page(clust->pages[i]);
	}
	clear_cluster_pages_dirty(clust);
      	release_cluster_pages(clust);
#if REISER4_DEBUG
	cryptcompress_inode_data(inode)->pgcount -= clust->nr_pages;
#endif
	/* put pages that were found here */
	release_cluster_pages(clust);
	return result;
}

/* set hint for the cluster of the index @index */
void
set_hint_cluster(struct inode *inode, hint_t * hint,
		 cloff_t index, znode_lock_mode mode)
{
	reiser4_key key;
	assert("edward-722", crc_inode_ok(inode));
	assert("edward-723",
	       inode_file_plugin(inode) ==
	       file_plugin_by_id(CRC_FILE_PLUGIN_ID));

	inode_file_plugin(inode)->key_by_inode(inode,
					       clust_to_off(index, inode),
					       &key);

	seal_init(&hint->seal, &hint->ext_coord.coord, &key);
	hint->offset = get_key_offset(&key);
	hint->mode = mode;
}

void invalidate_hint_cluster(reiser4_cluster_t * clust)
{
	assert("edward-1291", clust != NULL);
	assert("edward-1292", clust->hint != NULL);

	done_lh(&clust->hint->lh);
	clust->hint->ext_coord.valid = 0;
}

void put_hint_cluster(reiser4_cluster_t * clust, struct inode *inode,
		 znode_lock_mode mode)
{
	assert("edward-1286", clust != NULL);
	assert("edward-1287", clust->hint != NULL);

	set_hint_cluster(inode, clust->hint, clust->index + 1, mode);
	invalidate_hint_cluster(clust);
}

static int
balance_dirty_page_cluster(reiser4_cluster_t * clust, struct inode *inode,
			   loff_t off, loff_t to_file)
{
	int result;

	assert("edward-724", inode != NULL);
	assert("edward-725", crc_inode_ok(inode));
	assert("edward-1272", get_current_context()->grabbed_blocks == 0);

	/* set next window params */
	update_cluster(inode, clust, off, to_file);

	result = update_sd_cryptcompress(inode);
	assert("edward-988", !result);
	if (result)
		return result;
	assert("edward-726", clust->hint->lh.owner == NULL);

	reiser4_throttle_write(inode);
	all_grabbed2free();
	return 0;
}

/* set zeroes to the cluster, update it, and maybe, try to capture its pages */
static int
write_hole(struct inode *inode, reiser4_cluster_t * clust, loff_t file_off,
	   loff_t to_file)
{
	char *data;
	int result = 0;
	unsigned cl_off, cl_count = 0;
	unsigned to_pg, pg_off;
	reiser4_slide_t *win;

	assert("edward-190", clust != NULL);
	assert("edward-1069", clust->win != NULL);
	assert("edward-191", inode != NULL);
	assert("edward-727", crc_inode_ok(inode));
	assert("edward-1171", clust->dstat != INVAL_DISK_CLUSTER);
	assert("edward-1154",
	       ergo(clust->dstat != FAKE_DISK_CLUSTER, clust->reserved == 1));

	win = clust->win;

	assert("edward-1070", win != NULL);
	assert("edward-201", win->stat == HOLE_WINDOW);
	assert("edward-192", cluster_ok(clust, inode));

	if (win->off == 0 && win->count == inode_cluster_size(inode)) {
		/* the hole will be represented by fake disk cluster */
		update_cluster(inode, clust, file_off, to_file);
		return 0;
	}
	cl_count = win->count;	/* number of zeroes to write */
	cl_off = win->off;
	pg_off = off_to_pgoff(win->off);

	while (cl_count) {
		struct page *page;
		page = clust->pages[off_to_pg(cl_off)];

		assert("edward-284", page != NULL);

		to_pg = min_count(PAGE_CACHE_SIZE - pg_off, cl_count);
		lock_page(page);
		data = kmap_atomic(page, KM_USER0);
		memset(data + pg_off, 0, to_pg);
		flush_dcache_page(page);
		kunmap_atomic(data, KM_USER0);
		SetPageUptodate(page);
		unlock_page(page);

		cl_off += to_pg;
		cl_count -= to_pg;
		pg_off = 0;
	}
	if (!win->delta) {
		/* only zeroes, try to capture */

		set_cluster_pages_dirty(clust);
		result = try_capture_cluster(clust, inode);
		if (result)
			return result;
		put_hint_cluster(clust, inode, ZNODE_WRITE_LOCK);
		result =
		    balance_dirty_page_cluster(clust, inode, file_off, to_file);
	} else
		update_cluster(inode, clust, file_off, to_file);
	return result;
}

/*
  The main disk search procedure for cryptcompress plugins, which
  . scans all items of disk cluster
  . maybe reads each one (if @read != 0)
  . maybe makes its znode dirty  (if @write != 0)

  NOTE-EDWARD: Callers should handle the case when disk cluster
  is incomplete (-EIO)
*/
int
find_cluster(reiser4_cluster_t * clust,
	     struct inode *inode, int read, int write)
{
	flow_t f;
	hint_t *hint;
	int result = 0;
	unsigned long cl_idx;
	ra_info_t ra_info;
	file_plugin *fplug;
	item_plugin *iplug;
	tfm_cluster_t *tc;
	int was_grabbed;

	assert("edward-138", clust != NULL);
	assert("edward-728", clust->hint != NULL);
	assert("edward-225", read || write);
	assert("edward-226", schedulable());
	assert("edward-137", inode != NULL);
	assert("edward-729", crc_inode_ok(inode));

	hint = clust->hint;
	cl_idx = clust->index;
	fplug = inode_file_plugin(inode);
	was_grabbed = get_current_context()->grabbed_blocks;
	tc = &clust->tc;

	assert("edward-462", !tfm_cluster_is_uptodate(tc));
	assert("edward-461", ergo(read, tfm_stream_is_set(tc, INPUT_STREAM)));

	/* set key of the first disk cluster item */
	fplug->flow_by_inode(inode,
			     (read ? (char __user *)tfm_stream_data(tc, INPUT_STREAM) : NULL),
			     0 /* kernel space */ ,
			     inode_scaled_cluster_size(inode),
			     clust_to_off(cl_idx, inode), READ_OP, &f);
	if (write) {
		/* reserve for flush to make dirty all the leaf nodes
		   which contain disk cluster */
		result =
		    reiser4_grab_space_force(estimate_dirty_cluster(inode),
					     BA_CAN_COMMIT);
		assert("edward-990", !result);
		if (result)
			goto out;
	}

	ra_info.key_to_stop = f.key;
	set_key_offset(&ra_info.key_to_stop, get_key_offset(max_key()));

	while (f.length) {
		result = find_cluster_item(hint,
					   &f.key,
					   (write ? ZNODE_WRITE_LOCK :
					    ZNODE_READ_LOCK), NULL, FIND_EXACT,
					   (write ? CBK_FOR_INSERT : 0));
		switch (result) {
		case CBK_COORD_NOTFOUND:
			result = 0;
			if (inode_scaled_offset
			    (inode,
			     clust_to_off(cl_idx,
					  inode)) == get_key_offset(&f.key)) {
				/* first item not found, this is treated
				   as disk cluster is absent */
				clust->dstat = FAKE_DISK_CLUSTER;
				goto out;
			}
			/* we are outside the cluster, stop search here */
			assert("edward-146",
			       f.length != inode_scaled_cluster_size(inode));
			goto ok;
		case CBK_COORD_FOUND:
			assert("edward-148",
			       hint->ext_coord.coord.between == AT_UNIT);
			assert("edward-460",
			       hint->ext_coord.coord.unit_pos == 0);

			coord_clear_iplug(&hint->ext_coord.coord);
			result = zload_ra(hint->ext_coord.coord.node, &ra_info);
			if (unlikely(result))
				goto out;
			iplug = item_plugin_by_coord(&hint->ext_coord.coord);
			assert("edward-147",
			       item_id_by_coord(&hint->ext_coord.coord) ==
			       CTAIL_ID);

			result = iplug->s.file.read(NULL, &f, hint);
			if (result) {
				zrelse(hint->ext_coord.coord.node);
				goto out;
			}
			if (write) {
				znode_make_dirty(hint->ext_coord.coord.node);
				znode_set_convertible(hint->ext_coord.coord.
						      node);
			}
			zrelse(hint->ext_coord.coord.node);
			break;
		default:
			goto out;
		}
	}
 ok:
	/* at least one item was found  */
	/* NOTE-EDWARD: Callers should handle the case
	   when disk cluster is incomplete (-EIO) */
	tc->len = inode_scaled_cluster_size(inode) - f.length;
	tc->lsize = fsize_to_count(clust, inode);
	assert("edward-1196", tc->len > 0);
	assert("edward-1406", tc->lsize > 0);

	if (hint_is_unprepped_dclust(clust->hint))
		clust->dstat = UNPR_DISK_CLUSTER;
	else
		clust->dstat = PREP_DISK_CLUSTER;
 out:
	assert("edward-1339",
	       get_current_context()->grabbed_blocks >= was_grabbed);
	grabbed2free(get_current_context(),
		     get_current_super_private(),
		     get_current_context()->grabbed_blocks - was_grabbed);
	return result;
}

int
get_disk_cluster_locked(reiser4_cluster_t * clust, struct inode *inode,
			znode_lock_mode lock_mode)
{
	reiser4_key key;
	ra_info_t ra_info;

	assert("edward-730", schedulable());
	assert("edward-731", clust != NULL);
	assert("edward-732", inode != NULL);

	if (clust->hint->ext_coord.valid) {
		assert("edward-1293", clust->dstat != INVAL_DISK_CLUSTER);
		assert("edward-1294",
		       znode_is_write_locked(clust->hint->lh.node));
		/* already have a valid locked position */
		return (clust->dstat ==
			FAKE_DISK_CLUSTER ? CBK_COORD_NOTFOUND :
			CBK_COORD_FOUND);
	}
	key_by_inode_cryptcompress(inode, clust_to_off(clust->index, inode),
				   &key);
	ra_info.key_to_stop = key;
	set_key_offset(&ra_info.key_to_stop, get_key_offset(max_key()));

	return find_cluster_item(clust->hint, &key, lock_mode, NULL, FIND_EXACT,
				 CBK_FOR_INSERT);
}

/* Read needed cluster pages before modifying.
   If success, @clust->hint contains locked position in the tree.
   Also:
   . find and set disk cluster state
   . make disk cluster dirty if its state is not FAKE_DISK_CLUSTER.
*/
static int
read_some_cluster_pages(struct inode *inode, reiser4_cluster_t * clust)
{
	int i;
	int result = 0;
	item_plugin *iplug;
	reiser4_slide_t *win = clust->win;

	iplug = item_plugin_by_id(CTAIL_ID);

	assert("edward-733", get_current_context()->grabbed_blocks == 0);
	assert("edward-924", !tfm_cluster_is_uptodate(&clust->tc));

#if REISER4_DEBUG
	if (clust->nr_pages == 0) {
		/* start write hole from fake disk cluster */
		assert("edward-1117", win != NULL);
		assert("edward-1118", win->stat == HOLE_WINDOW);
		assert("edward-1119", new_cluster(clust, inode));
	}
#endif
	if (new_cluster(clust, inode)) {
		/*
		   new page cluster is about to be written, nothing to read,
		 */
		assert("edward-734", schedulable());
		assert("edward-735", clust->hint->lh.owner == NULL);

		if (clust->nr_pages) {
			int off;
			char *data;
			struct page * pg;
			assert("edward-1419", clust->pages != NULL);
			pg = clust->pages[clust->nr_pages - 1];
			assert("edward-1420", pg != NULL);
			off = off_to_pgoff(win->off+win->count+win->delta);
			if (off) {
				lock_page(pg);
				data = kmap_atomic(pg, KM_USER0);
				memset(data + off, 0, PAGE_CACHE_SIZE - off);
				flush_dcache_page(pg);
				kunmap_atomic(data, KM_USER0);
				unlock_page(pg);
			}
		}
		clust->dstat = FAKE_DISK_CLUSTER;
		return 0;
	}
	/*
	   Here we should search for disk cluster to figure out its real state.
	   Also there is one more important reason to do disk search: we need
	   to make disk cluster _dirty_ if it exists
	 */

	/* if windows is specified, read the only pages
	   that will be modified partially */

	for (i = 0; i < clust->nr_pages; i++) {
		struct page *pg = clust->pages[i];

		lock_page(pg);
		if (PageUptodate(pg)) {
			unlock_page(pg);
			continue;
		}
		unlock_page(pg);

		if (win &&
		    i >= count_to_nrpages(win->off) &&
		    i < off_to_pg(win->off + win->count + win->delta))
			/* page will be completely overwritten */
			continue;

		if (win && (i == clust->nr_pages - 1) &&
		    /* the last page is
		       partially modified,
		       not uptodate .. */
		    (count_to_nrpages(inode->i_size) <= pg->index)) {
			/* .. and appended,
			   so set zeroes to the rest */
			char *data;
			int offset;
			lock_page(pg);
			data = kmap_atomic(pg, KM_USER0);

			assert("edward-1260",
			       count_to_nrpages(win->off + win->count +
						win->delta) - 1 == i);

			offset =
			    off_to_pgoff(win->off + win->count + win->delta);
			memset(data + offset, 0, PAGE_CACHE_SIZE - offset);
			flush_dcache_page(pg);
			kunmap_atomic(data, KM_USER0);
			unlock_page(pg);
			/* still not uptodate */
			break;
		}
		if (!tfm_cluster_is_uptodate(&clust->tc)) {
			result = ctail_read_disk_cluster(clust, inode, 1);
			assert("edward-992", !result);
			if (result)
				goto out;
			assert("edward-925",
			       tfm_cluster_is_uptodate(&clust->tc));
		}
		lock_page(pg);
		result = do_readpage_ctail(inode, clust, pg);
		unlock_page(pg);
		assert("edward-993", !result);
		if (result) {
			impossible("edward-219",
				   "do_readpage_ctail returned crap");
			goto out;
		}
	}
	if (!tfm_cluster_is_uptodate(&clust->tc)) {
		/* disk cluster unclaimed, but we need to make its znodes dirty
		   to make flush update convert its content */
		result =
		    find_cluster(clust, inode, 0 /* do not read */ ,
				 1 /* write */ );
		assert("edward-994", !result);
	}
 out:
	tfm_cluster_clr_uptodate(&clust->tc);
	return result;
}

static int
should_create_unprepped_cluster(reiser4_cluster_t * clust, struct inode *inode)
{
	assert("edward-737", clust != NULL);

	switch (clust->dstat) {
	case PREP_DISK_CLUSTER:
	case UNPR_DISK_CLUSTER:
		return 0;
	case FAKE_DISK_CLUSTER:
		if (clust->win &&
		    clust->win->stat == HOLE_WINDOW && clust->nr_pages == 0) {
			assert("edward-1172", new_cluster(clust, inode));
			return 0;
		}
		return 1;
	default:
		impossible("edward-1173", "bad disk cluster state");
		return 0;
	}
}

static int
crc_make_unprepped_cluster(reiser4_cluster_t * clust, struct inode *inode)
{
	int result;

	assert("edward-1123", schedulable());
	assert("edward-737", clust != NULL);
	assert("edward-738", inode != NULL);
	assert("edward-739", crc_inode_ok(inode));
	assert("edward-1053", clust->hint != NULL);
	assert("edward-1266", get_current_context()->grabbed_blocks == 0);

	if (clust->reserved) {
		cluster_reserved2grabbed(estimate_insert_cluster(inode));
#if REISER4_DEBUG
		assert("edward-1267",
		       clust->reserved_unprepped ==
		       estimate_insert_cluster(inode));
		clust->reserved_unprepped -= estimate_insert_cluster(inode);
#endif
	}
	if (!should_create_unprepped_cluster(clust, inode)) {
		all_grabbed2free();
		return 0;
	} else {
		assert("edward-1268", clust->reserved == 1);
	}
	result = ctail_insert_unprepped_cluster(clust, inode);
	all_grabbed2free();
	if (result)
		return result;

	assert("edward-743", crc_inode_ok(inode));
	assert("edward-1269", get_current_context()->grabbed_blocks == 0);
	assert("edward-744", znode_is_write_locked(clust->hint->lh.node));

	clust->dstat = UNPR_DISK_CLUSTER;
	return 0;
}

#if REISER4_DEBUG
static int jnode_truncate_ok(struct inode *inode, cloff_t index)
{
	jnode *node;
	node =
	    jlookup(current_tree, get_inode_oid(inode),
		    clust_to_pg(index, inode));
	if (likely(!node))
		return 1;
	/* someone got this jnode */
	warning("edward-1315", "jnode %p is untruncated\n", node);
	jput(node);
	return (atomic_read(&node->x_count));
}
#endif

/* Collect unlocked cluster pages and jnode (the last is in the
   case when the page cluster will be modified and captured) */
int
prepare_page_cluster(struct inode *inode, reiser4_cluster_t * clust,
		     int capture)
{
	assert("edward-177", inode != NULL);
	assert("edward-741", crc_inode_ok(inode));
	assert("edward-740", clust->pages != NULL);

	set_cluster_nrpages(clust, inode);
	reset_cluster_pgset(clust, cluster_nrpages(inode));
	return (capture ?
		grab_cluster_pages_jnode(inode, clust) :
		grab_cluster_pages(inode, clust));
}

/* Truncate all pages of the cluster of index @index.
   This is called by ->kill_hook() method of item plugin */
void truncate_page_cluster(struct inode *inode, cloff_t index)
{
	int i;
	int found = 0;
	int nr_pages;
	jnode *node;
	struct page *pages[MAX_CLUSTER_NRPAGES];

	node =
	    jlookup(current_tree, get_inode_oid(inode),
		    clust_to_pg(index, inode));
	/* jnode is absent, just drop pages which can not
	   acquire jnode because of exclusive access */
	if (!node) {
		truncate_inode_pages_range(inode->i_mapping,
					   clust_to_off(index, inode),
					   clust_to_off(index,
							inode) +
					   inode_cluster_size(inode) - 1);
		return;
	}
	/* jnode is present and may be dirty */
	nr_pages = count_to_nrpages(cnt_to_clcnt(inode->i_size, index, inode));

	found = find_get_pages(inode->i_mapping, clust_to_pg(index, inode),
			       nr_pages, pages);
	spin_lock_jnode(node);
	if (JF_ISSET(node, JNODE_DIRTY)) {
		/* someone has done modifications which are not
		   yet committed, so we need to release some resources */
		
		/* free disk space grabbed for disk cluster converting */
		cluster_reserved2grabbed(estimate_update_cluster(inode));
		grabbed2free(get_current_context(),
			     get_current_super_private(),
			     estimate_update_cluster(inode));

		assert("edward-1198", found == nr_pages);
		assert("edward-1199", node->page_count + 1 == nr_pages);
#if REISER4_DEBUG
		node->page_count = 0;
#endif
		/* This will clear dirty bit */	
		uncapture_cluster_jnode(node);

		/* put pages grabbed for last uncommitted modifications */
		for (i = 0; i < nr_pages; i++) {
			assert("edward-1200", PageUptodate(pages[i]));
			page_cache_release(pages[i]);
#if REISER4_DEBUG
			cryptcompress_inode_data(inode)->pgcount --;
#endif
		}
	} else
		spin_unlock_jnode(node);
	/* FIXME-EDWARD: Use truncate_complete_page in the loop above instead */

	jput(node);
	/* put pages found here */
	forget_cluster_pages(pages, found);
	truncate_inode_pages_range(inode->i_mapping,
				   clust_to_off(index, inode),
				   clust_to_off(index,
						inode) +
				   inode_cluster_size(inode) - 1);
	assert("edward-1201", jnode_truncate_ok(inode, index));
	return;
}

/* Prepare cluster handle before(after) modifications
   which are supposed to be committed.

   . grab cluster pages;
   . reserve disk space;
   . maybe read pages from disk and set the disk cluster dirty;
   . maybe write hole;
   . maybe create 'unprepped' disk cluster if the last one is fake
     (i.e. is not represenred by any items)
*/

static int
prepare_cluster(struct inode *inode,
		loff_t file_off /* write position in the file */ ,
		loff_t to_file,	/* bytes of users data to write to the file */
		reiser4_cluster_t * clust, page_cluster_op op)
{
	int result = 0;
	reiser4_slide_t *win = clust->win;

	assert("edward-1273", get_current_context()->grabbed_blocks == 0);
	reset_cluster_params(clust);
#if REISER4_DEBUG
	clust->ctx = get_current_context();
#endif
	assert("edward-1190", op != PCL_UNKNOWN);

	clust->op = op;

	result = prepare_page_cluster(inode, clust, 1);
	if (result)
		return result;
	result = reserve4cluster(inode, clust);
	if (result)
		goto err1;
	result = read_some_cluster_pages(inode, clust);
	if (result) {
		free_reserved4cluster(inode,
				      clust,
				      estimate_update_cluster(inode) +
				      estimate_insert_cluster(inode));
		goto err1;
	}
	assert("edward-1124", clust->dstat != INVAL_DISK_CLUSTER);

	result = crc_make_unprepped_cluster(clust, inode);
	if (result)
		goto err2;
	if (win && win->stat == HOLE_WINDOW) {
		result = write_hole(inode, clust, file_off, to_file);
		if (result)
			goto err2;
	}
	return 0;
      err2:
	free_reserved4cluster(inode, clust,
			      estimate_update_cluster(inode));
      err1:
	release_cluster_pages_and_jnode(clust);
	assert("edward-1125", result == -ENOSPC);
	return result;
}

/* set window by two offsets */
static void
set_window(reiser4_cluster_t * clust, reiser4_slide_t * win,
	   struct inode *inode, loff_t o1, loff_t o2)
{
	assert("edward-295", clust != NULL);
	assert("edward-296", inode != NULL);
	assert("edward-1071", win != NULL);
	assert("edward-297", o1 <= o2);

	clust->index = off_to_clust(o1, inode);

	win->off = off_to_cloff(o1, inode);
	win->count = min_count(inode_cluster_size(inode) - win->off, o2 - o1);
	win->delta = 0;

	clust->win = win;
}

static int
set_cluster_by_window(struct inode *inode, reiser4_cluster_t * clust,
		      reiser4_slide_t * win, flow_t * f, loff_t file_off)
{
	int result;

	assert("edward-197", clust != NULL);
	assert("edward-1072", win != NULL);
	assert("edward-198", inode != NULL);

	result = alloc_cluster_pgset(clust, cluster_nrpages(inode));
	if (result)
		return result;

	if (file_off > inode->i_size) {
		/* Uhmm, hole in cryptcompress file... */
		loff_t hole_size;
		hole_size = file_off - inode->i_size;

		set_window(clust, win, inode, inode->i_size, file_off);
		win->stat = HOLE_WINDOW;
		if (win->off + hole_size < inode_cluster_size(inode))
			/* there is also user's data to append to the hole */
			win->delta =
			    min_count(inode_cluster_size(inode) -
				      (win->off + win->count), f->length);
		return 0;
	}
	set_window(clust, win, inode, file_off, file_off + f->length);
	win->stat = DATA_WINDOW;
	return 0;
}

int set_cluster_by_page(reiser4_cluster_t * clust, struct page * page,
			int count)
{
	int result = 0;
	int (*setting_actor)(reiser4_cluster_t * clust, int count);

	assert("edward-1358", clust != NULL);
	assert("edward-1359", page != NULL);
	assert("edward-1360", page->mapping != NULL);
	assert("edward-1361", page->mapping->host != NULL);

	setting_actor  = (clust->pages ? reset_cluster_pgset : alloc_cluster_pgset);
	result = setting_actor(clust, count);
	clust->index = pg_to_clust(page->index, page->mapping->host);
	return result;
}

/* reset all the params that not get updated */
void reset_cluster_params(reiser4_cluster_t * clust)
{
	assert("edward-197", clust != NULL);

	clust->dstat = INVAL_DISK_CLUSTER;
	clust->tc.uptodate = 0;
	clust->tc.len = 0;
}

/* Core write procedure of cryptcompress plugin, which slices user's
   flow into logical clusters, maps the last ones to the appropriate
   page clusters, and tries to capture them.
   If @buf != NULL, returns number of successfully written bytes,
   otherwise returns error
*/
static loff_t
write_cryptcompress_flow(struct file *file, struct inode *inode,
			 const char __user *buf, size_t count, loff_t pos)
{
	int i;
	flow_t f;
	hint_t *hint;
	int result = 0;
	size_t to_write = 0;
	loff_t file_off;
	reiser4_slide_t win;
	reiser4_cluster_t clust;

	assert("edward-161", schedulable());
	assert("edward-748", crc_inode_ok(inode));
	assert("edward-159", current_blocksize == PAGE_CACHE_SIZE);
	assert("edward-1274", get_current_context()->grabbed_blocks == 0);

	result = check_cryptcompress(inode);
	if (result)
		return result;
	hint = kmalloc(sizeof(*hint), GFP_KERNEL);
	if (hint == NULL)
		return RETERR(-ENOMEM);

	result = load_file_hint(file, hint);
	if (result) {
		kfree(hint);
		return result;
	}

	result =
	    flow_by_inode_cryptcompress(inode, buf, 1 /* user space */ ,
					count, pos, WRITE_OP, &f);
	if (result)
		goto out;
	to_write = f.length;

	/* current write position in file */
	file_off = pos;
	reiser4_slide_init(&win);
	cluster_init_read(&clust, &win);
	clust.hint = hint;

	result = set_cluster_by_window(inode, &clust, &win, &f, file_off);
	if (result)
		goto out;

	if (next_window_stat(&win) == HOLE_WINDOW) {
		result =
		    prepare_cluster(inode, file_off, f.length, &clust,
				    PCL_APPEND);
		if (result)
			goto out;
	}
	do {
		char *src;
		unsigned page_off, page_count;

		assert("edward-750", schedulable());

		result =
		    prepare_cluster(inode, file_off, f.length, &clust,
				    PCL_APPEND);
		if (result)
			goto out;

		assert("edward-751", crc_inode_ok(inode));
		assert("edward-204", win.stat == DATA_WINDOW);
		assert("edward-1288", clust.hint->ext_coord.valid);
		assert("edward-752",
		       znode_is_write_locked(hint->ext_coord.coord.node));

		put_hint_cluster(&clust, inode, ZNODE_WRITE_LOCK);

		/* set write position in page */
		page_off = off_to_pgoff(win.off);

		/* copy user's data to cluster pages */
		for (i = off_to_pg(win.off), src = f.data;
		     i < count_to_nrpages(win.off + win.count);
		     i++, src += page_count) {
			page_count =
			    cnt_to_pgcnt(win.off + win.count, i) - page_off;

			assert("edward-1039",
			       page_off + page_count <= PAGE_CACHE_SIZE);
			assert("edward-287", clust.pages[i] != NULL);

			lock_page(clust.pages[i]);
			result =
			    __copy_from_user((char *)kmap(clust.pages[i]) +
					     page_off, (char __user *)src, page_count);
			kunmap(clust.pages[i]);
			if (unlikely(result)) {
				unlock_page(clust.pages[i]);
				result = -EFAULT;
				goto err2;
			}
			SetPageUptodate(clust.pages[i]);
			unlock_page(clust.pages[i]);
			page_off = 0;
		}
		assert("edward-753", crc_inode_ok(inode));

		set_cluster_pages_dirty(&clust);

		result = try_capture_cluster(&clust, inode);
		if (result)
			goto err2;

		assert("edward-998", f.user == 1);

		move_flow_forward(&f, win.count);

		/* disk cluster may be already clean at this point */

		/* . update cluster
		   . set hint for new offset
		   . unlock znode
		   . update inode
		   . balance dirty pages
		 */
		result = balance_dirty_page_cluster(&clust, inode, 0, f.length);
		if (result)
			goto err1;
		assert("edward-755", hint->lh.owner == NULL);
		reset_cluster_params(&clust);
		continue;
	      err2:
		release_cluster_pages_and_jnode(&clust);
	      err1:
		if (clust.reserved)
			free_reserved4cluster(inode,
					      &clust,
					      estimate_update_cluster(inode));
		break;
	} while (f.length);
      out:
	done_lh(&hint->lh);
	if (result == -EEXIST)
		warning("edward-1407", "write returns EEXIST!\n");

	put_cluster_handle(&clust);
	save_file_hint(file, hint);
	kfree(hint);
	if (buf) {
		/* if nothing were written - there must be an error */
		assert("edward-195", ergo((to_write == f.length), result < 0));
		return (to_write - f.length) ? (to_write - f.length) : result;
	}
	return result;
}

static ssize_t write_crc_file(struct file *file,	/* file to write to */
			      struct inode *inode,	/* inode */
			      const char __user *buf,	/* address of user-space buffer */
			      size_t count,	/* number of bytes to write */
			      loff_t * off /* position to write which */ )
{

	int result;
	loff_t pos;
	ssize_t written;
	cryptcompress_info_t *info = cryptcompress_inode_data(inode);

	assert("edward-196", crc_inode_ok(inode));

	result = generic_write_checks(file, off, &count, 0);
	if (unlikely(result != 0))
		return result;

	if (unlikely(count == 0))
		return 0;

	down_write(&info->lock);
	LOCK_CNT_INC(inode_sem_w);

	pos = *off;
	written =
	    write_cryptcompress_flow(file, inode, buf, count, pos);

	up_write(&info->lock);
	LOCK_CNT_DEC(inode_sem_w);

	if (written < 0) {
		if (written == -EEXIST)
			printk("write_crc_file returns EEXIST!\n");
		return written;
	}
	/* update position in a file */
	*off = pos + written;
	/* return number of written bytes */
	return written;
}

/**
 * write_cryptcompress - write of struct file_operations
 * @file: file to write to
 * @buf: address of user-space buffer
 * @read_amount: number of bytes to write
 * @off: position in file to write to
 *
 * This is implementation of vfs's write method of struct file_operations for
 * cryptcompress plugin.
 */
ssize_t write_cryptcompress(struct file *file, const char __user *buf,
			    size_t count, loff_t *off)
{
	ssize_t result;
	struct inode *inode;
	reiser4_context *ctx;

	inode = file->f_dentry->d_inode;

	ctx = init_context(inode->i_sb);
	if (IS_ERR(ctx))
		return PTR_ERR(ctx);

	down(&inode->i_sem);

	result = write_crc_file(file, inode, buf, count, off);

	up(&inode->i_sem);

	context_set_commit_async(ctx);
	reiser4_exit_context(ctx);
	return result;
}

static void
readpages_crc(struct address_space *mapping, struct list_head *pages,
	      void *data)
{
	file_plugin *fplug;
	item_plugin *iplug;

	assert("edward-1112", mapping != NULL);
	assert("edward-1113", mapping->host != NULL);

	fplug = inode_file_plugin(mapping->host);
	assert("edward-1114", fplug == file_plugin_by_id(CRC_FILE_PLUGIN_ID));
	iplug = item_plugin_by_id(CTAIL_ID);

	iplug->s.file.readpages(data, mapping, pages);

	return;
}

static reiser4_block_nr cryptcompress_estimate_read(struct inode *inode)
{
	/* reserve one block to update stat data item */
	assert("edward-1193",
	       inode_file_plugin(inode)->estimate.update ==
	       estimate_update_common);
	return estimate_update_common(inode);
}

/**
 * read_cryptcompress - read of struct file_operations
 * @file: file to read from
 * @buf: address of user-space buffer
 * @read_amount: number of bytes to read
 * @off: position in file to read from
 *
 * This is implementation of vfs's read method of struct file_operations for
 * cryptcompress plugin.
 */
ssize_t read_cryptcompress(struct file * file, char __user *buf, size_t size,
			   loff_t * off)
{
	ssize_t result;
	struct inode *inode;
	reiser4_context *ctx;
	reiser4_file_fsdata *fsdata;
	cryptcompress_info_t *info;
	reiser4_block_nr needed;

	inode = file->f_dentry->d_inode;
	assert("edward-1194", !inode_get_flag(inode, REISER4_NO_SD));

	ctx = init_context(inode->i_sb);
	if (IS_ERR(ctx))
		return PTR_ERR(ctx);

	info = cryptcompress_inode_data(inode);
	needed = cryptcompress_estimate_read(inode);

	/* FIXME-EDWARD:
	   Grab space for sd_update so find_cluster will be happy */
	result = reiser4_grab_space(needed, BA_CAN_COMMIT);
	if (result != 0) {
		reiser4_exit_context(ctx);
		return result;
	}
	fsdata = reiser4_get_file_fsdata(file);
	fsdata->ra2.data = file;
	fsdata->ra2.readpages = readpages_crc;

	down_read(&info->lock);
	LOCK_CNT_INC(inode_sem_r);

	result = generic_file_read(file, buf, size, off);

	up_read(&info->lock);
	LOCK_CNT_DEC(inode_sem_r);

	context_set_commit_async(ctx);
	reiser4_exit_context(ctx);

	return result;
}

/* If @index > 0, find real disk cluster of the index (@index - 1),
   If @index == 0 find the real disk cluster of the object of maximal index.
   Keep incremented index of the result in @found.
   It succes was returned:
   (@index == 0 && @found == 0) means that the object doesn't have real disk
   clusters.
   (@index != 0 && @found == 0) means that disk cluster of (@index -1) doesn't
   exist.
*/
static int
find_real_disk_cluster(struct inode *inode, cloff_t * found, cloff_t index)
{
	int result;
	reiser4_key key;
	loff_t offset;
	hint_t *hint;
	lock_handle *lh;
	lookup_bias bias;
	coord_t *coord;
	item_plugin *iplug;

	assert("edward-1131", inode != NULL);
	assert("edward-95", crc_inode_ok(inode));

	hint = kmalloc(sizeof(*hint), GFP_KERNEL);
	if (hint == NULL)
		return RETERR(-ENOMEM);
	hint_init_zero(hint);
	lh = &hint->lh;

	bias = (index ? FIND_EXACT : FIND_MAX_NOT_MORE_THAN);
	offset =
	    (index ? clust_to_off(index, inode) -
	     1 : get_key_offset(max_key()));

	key_by_inode_cryptcompress(inode, offset, &key);

	/* find the last item of this object */
	result =
	    find_cluster_item(hint, &key, ZNODE_READ_LOCK, NULL /* ra_info */,
			      bias, 0);
	if (cbk_errored(result)) {
		done_lh(lh);
		kfree(hint);
		return result;
	}
	if (result == CBK_COORD_NOTFOUND) {
		/* no real disk clusters */
		done_lh(lh);
		kfree(hint);
		*found = 0;
		return 0;
	}
	/* disk cluster is found */
	coord = &hint->ext_coord.coord;
	coord_clear_iplug(coord);
	result = zload(coord->node);
	if (unlikely(result)) {
		done_lh(lh);
		kfree(hint);
		return result;
	}
	iplug = item_plugin_by_coord(coord);
	assert("edward-277", iplug == item_plugin_by_id(CTAIL_ID));
	assert("edward-1202", ctail_ok(coord));

	item_key_by_coord(coord, &key);
	*found = off_to_clust(get_key_offset(&key), inode) + 1;

	assert("edward-1132", ergo(index, index == *found));

	zrelse(coord->node);
	done_lh(lh);
	kfree(hint);
	return 0;
}

static int find_fake_appended(struct inode *inode, cloff_t * index)
{
	return find_real_disk_cluster(inode, index,
				      0 /* find last real one */ );
}

/* Set left coord when unit is not found after node_lookup()
   This takes into account that there can be holes in a sequence
   of disk clusters */

static void adjust_left_coord(coord_t * left_coord)
{
	switch (left_coord->between) {
	case AFTER_UNIT:
		left_coord->between = AFTER_ITEM;
	case AFTER_ITEM:
	case BEFORE_UNIT:
		break;
	default:
		impossible("edward-1204", "bad left coord to cut");
	}
	return;
}

#define CRC_CUT_TREE_MIN_ITERATIONS 64
int
cut_tree_worker_cryptcompress(tap_t * tap, const reiser4_key * from_key,
			      const reiser4_key * to_key,
			      reiser4_key * smallest_removed,
			      struct inode *object, int truncate, int *progress)
{
	lock_handle next_node_lock;
	coord_t left_coord;
	int result;

	assert("edward-1158", tap->coord->node != NULL);
	assert("edward-1159", znode_is_write_locked(tap->coord->node));
	assert("edward-1160", znode_get_level(tap->coord->node) == LEAF_LEVEL);

	*progress = 0;
	init_lh(&next_node_lock);

	while (1) {
		znode *node;	/* node from which items are cut */
		node_plugin *nplug;	/* node plugin for @node */

		node = tap->coord->node;

		/* Move next_node_lock to the next node on the left. */
		result =
		    reiser4_get_left_neighbor(&next_node_lock, node,
					      ZNODE_WRITE_LOCK,
					      GN_CAN_USE_UPPER_LEVELS);
		if (result != 0 && result != -E_NO_NEIGHBOR)
			break;
		/* FIXME-EDWARD: Check can we delete the node as a whole. */
		result = tap_load(tap);
		if (result)
			return result;

		/* Prepare the second (right) point for cut_node() */
		if (*progress)
			coord_init_last_unit(tap->coord, node);

		else if (item_plugin_by_coord(tap->coord)->b.lookup == NULL)
			/* set rightmost unit for the items without lookup method */
			tap->coord->unit_pos = coord_last_unit_pos(tap->coord);

		nplug = node->nplug;

		assert("edward-1161", nplug);
		assert("edward-1162", nplug->lookup);

		/* left_coord is leftmost unit cut from @node */
		result = nplug->lookup(node, from_key, FIND_EXACT, &left_coord);

		if (IS_CBKERR(result))
			break;

		if (result == CBK_COORD_NOTFOUND)
			adjust_left_coord(&left_coord);

		/* adjust coordinates so that they are set to existing units */
		if (coord_set_to_right(&left_coord)
		    || coord_set_to_left(tap->coord)) {
			result = 0;
			break;
		}

		if (coord_compare(&left_coord, tap->coord) ==
		    COORD_CMP_ON_RIGHT) {
			/* keys from @from_key to @to_key are not in the tree */
			result = 0;
			break;
		}

		/* cut data from one node */
		*smallest_removed = *min_key();
		result = kill_node_content(&left_coord,
					   tap->coord,
					   from_key,
					   to_key,
					   smallest_removed,
					   next_node_lock.node,
					   object, truncate);
#if REISER4_DEBUG
		/*node_check(node, ~0U); */
#endif
		tap_relse(tap);

		if (result)
			break;

		++(*progress);

		/* Check whether all items with keys >= from_key were removed
		 * from the tree. */
		if (keyle(smallest_removed, from_key))
			/* result = 0; */
			break;

		if (next_node_lock.node == NULL)
			break;

		result = tap_move(tap, &next_node_lock);
		done_lh(&next_node_lock);
		if (result)
			break;

		/* Break long cut_tree operation (deletion of a large file) if
		 * atom requires commit. */
		if (*progress > CRC_CUT_TREE_MIN_ITERATIONS
		    && current_atom_should_commit()) {
			result = -E_REPEAT;
			break;
		}
	}
	done_lh(&next_node_lock);
	return result;
}

/* Append or expand hole in two steps (exclusive access should be aquired!)
   1) write zeroes to the current real cluster,
   2) expand hole via fake clusters (just increase i_size) */
static int
cryptcompress_append_hole(struct inode *inode /*contains old i_size */ ,
			  loff_t new_size)
{
	int result = 0;
	hint_t *hint;
	lock_handle *lh;
	loff_t hole_size;
	int nr_zeroes;
	reiser4_slide_t win;
	reiser4_cluster_t clust;

	assert("edward-1133", inode->i_size < new_size);
	assert("edward-1134", schedulable());
	assert("edward-1135", crc_inode_ok(inode));
	assert("edward-1136", current_blocksize == PAGE_CACHE_SIZE);
	assert("edward-1333", off_to_cloff(inode->i_size, inode) != 0);

	hint = kmalloc(sizeof(*hint), GFP_KERNEL);
	if (hint == NULL)
		return RETERR(-ENOMEM);
	hint_init_zero(hint);
	lh = &hint->lh;

	reiser4_slide_init(&win);
	cluster_init_read(&clust, &win);
	clust.hint = hint;

	result = alloc_cluster_pgset(&clust, cluster_nrpages(inode));
	if (result)
		goto out;
	if (off_to_cloff(inode->i_size, inode) == 0)
		goto fake_append;
	hole_size = new_size - inode->i_size;
	nr_zeroes = 
		inode_cluster_size(inode) - off_to_cloff(inode->i_size, inode);
	if (hole_size < nr_zeroes)
		nr_zeroes = hole_size;
	set_window(&clust, &win, inode, inode->i_size,
		   inode->i_size + nr_zeroes);
	win.stat = HOLE_WINDOW;

	assert("edward-1137",
	       clust.index == off_to_clust(inode->i_size, inode));

	result = prepare_cluster(inode, 0, 0, &clust, PCL_APPEND);

	assert("edward-1271", !result || result == -ENOSPC);
	if (result)
		goto out;
	assert("edward-1139",
	       clust.dstat == PREP_DISK_CLUSTER ||
	       clust.dstat == UNPR_DISK_CLUSTER);

	assert("edward-1431", hole_size >= nr_zeroes);
	if (hole_size == nr_zeroes)
	/* nothing to append anymore */
		goto out;
      fake_append:
	INODE_SET_FIELD(inode, i_size, new_size);
      out:
	done_lh(lh);
	kfree(hint);
	put_cluster_handle(&clust);
	return result;
}

#if REISER4_DEBUG
static int
pages_truncate_ok(struct inode *inode, loff_t old_size, pgoff_t start)
{
	struct pagevec pvec;
	int i;
	int count;
	int rest;

	rest = count_to_nrpages(old_size) - start;

	pagevec_init(&pvec, 0);
	count = min_count(pagevec_space(&pvec), rest);

	while (rest) {
		count = min_count(pagevec_space(&pvec), rest);
		pvec.nr = find_get_pages(inode->i_mapping, start,
					 count, pvec.pages);
		for (i = 0; i < pagevec_count(&pvec); i++) {
			if (PageUptodate(pvec.pages[i])) {
				warning("edward-1205",
					"truncated page of index %lu is uptodate",
					pvec.pages[i]->index);
				return 0;
			}
		}
		start += count;
		rest -= count;
		pagevec_release(&pvec);
	}
	return 1;
}

static int body_truncate_ok(struct inode *inode, cloff_t aidx)
{
	int result;
	cloff_t raidx;

	result = find_fake_appended(inode, &raidx);
	return !result && (aidx == raidx);
}
#endif

static int
update_cryptcompress_size(struct inode *inode, reiser4_key * key, int update_sd)
{
	return (get_key_offset(key) & ((loff_t) (inode_cluster_size(inode)) - 1)
		? 0 : update_file_size(inode, key, update_sd));
}

/* prune cryptcompress file in two steps (exclusive access should be acquired!)
   1) cut all disk clusters but the last one partially truncated,
   2) set zeroes and capture last partially truncated page cluster if the last
      one exists, otherwise truncate via prune fake cluster (just decrease i_size)
*/
static int
prune_cryptcompress(struct inode *inode, loff_t new_size, int update_sd,
		    cloff_t aidx)
{
	int result = 0;
	unsigned nr_zeroes;
	loff_t to_prune;
	loff_t old_size;
	cloff_t ridx;

	hint_t *hint;
	lock_handle *lh;
	reiser4_slide_t win;
	reiser4_cluster_t clust;

	assert("edward-1140", inode->i_size >= new_size);
	assert("edward-1141", schedulable());
	assert("edward-1142", crc_inode_ok(inode));
	assert("edward-1143", current_blocksize == PAGE_CACHE_SIZE);

	hint = kmalloc(sizeof(*hint), GFP_KERNEL);
	if (hint == NULL)
		return RETERR(-ENOMEM);
	hint_init_zero(hint);
	lh = &hint->lh;

	reiser4_slide_init(&win);
	cluster_init_read(&clust, &win);
	clust.hint = hint;

	/* rightmost completely truncated cluster */
	ridx = count_to_nrclust(new_size, inode);

	assert("edward-1174", ridx <= aidx);
	old_size = inode->i_size;
	if (ridx != aidx) {
		result = cut_file_items(inode,
					clust_to_off(ridx, inode),
					update_sd,
					clust_to_off(aidx, inode),
					update_cryptcompress_size);
		if (result)
			goto out;
	}
	if (!off_to_cloff(new_size, inode)) {
		/* no partially truncated clusters */
		assert("edward-1145", inode->i_size == new_size);
		goto finish;
	}
	assert("edward-1146", new_size < inode->i_size);

	to_prune = inode->i_size - new_size;

	/* partial truncate of leftmost cluster, 
	   first check if it is fake */
	result = find_real_disk_cluster(inode, &aidx, ridx);
	if (result)
		goto out;
	if (!aidx)
		/* yup, this is fake one */
		goto finish;

	assert("edward-1148", aidx == ridx);

	/* do partial truncate of the leftmost page cluster,
	   then try to capture this one */
	result = alloc_cluster_pgset(&clust, cluster_nrpages(inode));
	if (result)
		goto out;
	nr_zeroes = (off_to_pgoff(new_size) ?
		     PAGE_CACHE_SIZE - off_to_pgoff(new_size) : 0);
	set_window(&clust, &win, inode, new_size, new_size + nr_zeroes);
	win.stat = HOLE_WINDOW;

	assert("edward-1149", clust.index == ridx - 1);

	result = prepare_cluster(inode, 0, 0, &clust, PCL_TRUNCATE);
	if (result)
		goto out;
	assert("edward-1151",
	       clust.dstat == PREP_DISK_CLUSTER ||
	       clust.dstat == UNPR_DISK_CLUSTER);

	assert("edward-1191", inode->i_size == new_size);
	assert("edward-1206", body_truncate_ok(inode, ridx));
      finish:
	/* drop all the pages that don't have jnodes (i.e. pages
	   which can not be truncated by cut_file_items() because
	   of holes represented by fake disk clusters) including
	   the pages of partially truncated cluster which was
	   released by prepare_cluster() */
	truncate_inode_pages(inode->i_mapping, new_size);
	INODE_SET_FIELD(inode, i_size, new_size);
      out:
	assert("edward-1334", !result || result == -ENOSPC);
	assert("edward-1209",
	       pages_truncate_ok(inode, old_size, count_to_nrpages(new_size)));
	done_lh(lh);
	kfree(hint);
	put_cluster_handle(&clust);
	return result;
}

/* Prepare cryptcompress file for truncate:
   prune or append rightmost fake logical clusters (if any)
*/
static int
start_truncate_fake(struct inode *inode, cloff_t aidx, loff_t new_size,
		    int update_sd)
{
	int result = 0;
	int bytes;

	if (new_size > inode->i_size) {
		/* append */
		if (inode->i_size < clust_to_off(aidx, inode))
			/* no fake bytes */
			return 0;
		bytes = new_size - inode->i_size;
		INODE_SET_FIELD(inode, i_size, inode->i_size + bytes);
	} else {
		/* prune */
		if (inode->i_size <= clust_to_off(aidx, inode))
			/* no fake bytes */
			return 0;
		bytes =
		    inode->i_size - max_count(new_size,
					      clust_to_off(aidx, inode));
		if (!bytes)
			return 0;
		INODE_SET_FIELD(inode, i_size, inode->i_size - bytes);
		/* In the case of fake prune we need to drop page cluster.
		   There are only 2 cases for partially truncated page:
		   1. If is is dirty, therefore it is anonymous
		   (was dirtied via mmap), and will be captured
		   later via ->capture().
		   2. If is clean, therefore it is filled by zeroes.
		   In both cases we don't need to make it dirty and
		   capture here.
		 */
		truncate_inode_pages(inode->i_mapping, inode->i_size);
	}
	if (update_sd)
		result = update_sd_cryptcompress(inode);
	return result;
}

/* This is called in setattr_cryptcompress when it is used to truncate,
   and in delete_cryptcompress */
static int cryptcompress_truncate(struct inode *inode,	/* old size */
				  loff_t new_size,	/* new size */
				  int update_sd)
{
	int result;
	cloff_t aidx;

	result = find_fake_appended(inode, &aidx);
	if (result)
		return result;
	assert("edward-1208",
	       ergo(aidx > 0, inode->i_size > clust_to_off(aidx - 1, inode)));

	result = start_truncate_fake(inode, aidx, new_size, update_sd);
	if (result)
		return result;
	if (inode->i_size == new_size)
		/* nothing to truncate anymore */
		return 0;
	return (inode->i_size < new_size ?
		cryptcompress_append_hole(inode, new_size) :
		prune_cryptcompress(inode, new_size, update_sd, aidx));
}

static void clear_moved_tag_cluster(struct address_space * mapping,
				    reiser4_cluster_t * clust)
{
	int i;
	void * ret;
	read_lock_irq(&mapping->tree_lock);
	for (i = 0; i < clust->nr_pages; i++) {
		assert("edward-1438", clust->pages[i] != NULL);
		ret = radix_tree_tag_clear(&mapping->page_tree, 
					   clust->pages[i]->index,
					   PAGECACHE_TAG_REISER4_MOVED);
		assert("edward-1439", ret == clust->pages[i]);
	}
	read_unlock_irq(&mapping->tree_lock);
}

/* Capture an anonymous pager cluster. (Page cluser is
   anonymous if it contains at least one anonymous page */
static int
capture_page_cluster(reiser4_cluster_t * clust, struct inode *inode)
{
	int result;

	assert("edward-1073", clust != NULL);
	assert("edward-1074", inode != NULL);
	assert("edward-1075", clust->dstat == INVAL_DISK_CLUSTER);

	result = prepare_cluster(inode, 0, 0, clust, PCL_APPEND);
	if (result)
		return result;
	set_cluster_pages_dirty(clust);
	clear_moved_tag_cluster(inode->i_mapping, clust);

	result = try_capture_cluster(clust, inode);
	put_hint_cluster(clust, inode, ZNODE_WRITE_LOCK);
	if (unlikely(result)) {
		/* set cleared tag back, so it will be
		   possible to capture it again later */
		read_lock_irq(&inode->i_mapping->tree_lock);
		radix_tree_tag_set(&inode->i_mapping->page_tree,
				   clust_to_pg(clust->index, inode),
				   PAGECACHE_TAG_REISER4_MOVED);
		read_unlock_irq(&inode->i_mapping->tree_lock);
		
		release_cluster_pages_and_jnode(clust);
	}
	return result;
}

#define MAX_CLUSTERS_TO_CAPTURE(inode)    (1024 >> cluster_nrpages_shift(inode))

/* read lock should be acquired */
static int
capture_anonymous_clusters(struct address_space *mapping, pgoff_t * index,
			   int to_capture)
{
	int result = 0;
	int found;
	int progress = 0;
	struct page *page = NULL;
	hint_t *hint;
	lock_handle *lh;
	reiser4_cluster_t clust;

	assert("edward-1127", mapping != NULL);
	assert("edward-1128", mapping->host != NULL);
	assert("edward-1440",  mapping->host->i_mapping == mapping);

	hint = kmalloc(sizeof(*hint), GFP_KERNEL);
	if (hint == NULL)
		return RETERR(-ENOMEM);
	hint_init_zero(hint);
	lh = &hint->lh;

	cluster_init_read(&clust, NULL);
	clust.hint = hint;

	result = alloc_cluster_pgset(&clust, cluster_nrpages(mapping->host));
	if (result)
		goto out;

	while (to_capture > 0) {
		found =
		    find_get_pages_tag(mapping, index,
				       PAGECACHE_TAG_REISER4_MOVED, 1, &page);
		if (!found) {
			*index = (pgoff_t) - 1;
			break;
		}
		assert("edward-1109", page != NULL);

		move_cluster_forward(&clust, mapping->host, page->index,
				     &progress);
		result = capture_page_cluster(&clust, mapping->host);
		page_cache_release(page);
		if (result)
			break;
		to_capture--;
	}
	if (result) {
		warning("edward-1077",
			"Cannot capture anon pages: result=%i (captured=%d)\n",
			result,
			((__u32) MAX_CLUSTERS_TO_CAPTURE(mapping->host)) -
			to_capture);
	} else {
		/* something had to be found */
		assert("edward-1078",
		       to_capture <= MAX_CLUSTERS_TO_CAPTURE(mapping->host));
		if (to_capture <= 0)
			/* there may be left more pages */
			__mark_inode_dirty(mapping->host, I_DIRTY_PAGES);
	}
      out:
	done_lh(lh);
	kfree(hint);
	put_cluster_handle(&clust);
	return result;
}

/* Check mapping for existence of not captured dirty pages.
   This returns !0 if either page tree contains pages tagged
   PAGECACHE_TAG_REISER4_MOVED */
static int crc_inode_has_anon_pages(struct inode *inode)
{
	return mapping_tagged(inode->i_mapping, PAGECACHE_TAG_REISER4_MOVED);
}

/* this is implementation of vfs's writepages method of struct
   address_space_operations */
int
writepages_cryptcompress(struct address_space *mapping,
			 struct writeback_control *wbc)
{
	int result;
	int to_capture;
	pgoff_t nrpages;
	pgoff_t index = 0;
	cryptcompress_info_t *info;
	struct inode *inode;

	inode = mapping->host;
	if (!crc_inode_has_anon_pages(inode)) {
		result = 0;
		goto end;
	}

	info = cryptcompress_inode_data(inode);
	nrpages = count_to_nrpages(i_size_read(inode));

	if (wbc->sync_mode != WB_SYNC_ALL)
		to_capture =
		    min_count(wbc->nr_to_write, MAX_CLUSTERS_TO_CAPTURE(inode));
	else
		to_capture = MAX_CLUSTERS_TO_CAPTURE(inode);
	do {
		reiser4_context *ctx;

		if (is_in_reiser4_context()) {
			/* FIXME-EDWARD: REMOVEME */
			all_grabbed2free();

			/* It can be in the context of write system call from
			   balance_dirty_pages() */
			if (down_read_trylock(&info->lock) == 0) {
				result = RETERR(-EBUSY);
				break;
			}
		} else
			down_read(&info->lock);

		ctx = init_context(inode->i_sb);
		if (IS_ERR(ctx)) {
			result = PTR_ERR(ctx);
			break;
		}
		ctx->nobalance = 1;

		assert("edward-1079",
		       lock_stack_isclean(get_current_lock_stack()));

		LOCK_CNT_INC(inode_sem_r);

		result =
		    capture_anonymous_clusters(inode->i_mapping, &index,
					       to_capture);

		up_read(&info->lock);

		LOCK_CNT_DEC(inode_sem_r);

		if (result != 0 || wbc->sync_mode != WB_SYNC_ALL) {
			reiser4_exit_context(ctx);
			break;
		}
		result = txnmgr_force_commit_all(inode->i_sb, 0);
		reiser4_exit_context(ctx);
	} while (result == 0 && index < nrpages);

      end:
	if (is_in_reiser4_context()) {
		if (get_current_context()->nr_captured >= CAPTURE_APAGE_BURST) {
			/* there are already pages to flush, flush them out, do
			   not delay until end of reiser4_sync_inodes */
			writeout(inode->i_sb, wbc);
			get_current_context()->nr_captured = 0;
		}
	}
	return result;
}

/* plugin->u.file.mmap */
int mmap_cryptcompress(struct file *file, struct vm_area_struct *vma)
{
	//return -ENOSYS;
	return generic_file_mmap(file, vma);
}

/* plugin->u.file.release */
/* plugin->u.file.get_block */

/* implentation of vfs' bmap method of struct address_space_operations for
   cryptcompress plugin
*/
sector_t bmap_cryptcompress(struct address_space * mapping, sector_t lblock)
{
	struct inode *inode;
	sector_t block;

	inode = mapping->host;
	if (off_to_cloff ((loff_t)lblock * current_blocksize, inode))
		/* mapping not cluster offsets is meaningless */
		return RETERR(-EINVAL);
	else {
		int result;
		reiser4_key key;
		hint_t *hint;
		lock_handle *lh;
		item_plugin *iplug;

		assert("edward-1166", 0);
		key_by_inode_cryptcompress(inode,
					   (loff_t) block * current_blocksize,
					   &key);

		hint = kmalloc(sizeof(*hint), GFP_KERNEL);
		if (IS_ERR(hint))
			return RETERR(-ENOMEM);
		hint_init_zero(hint);
		lh = &hint->lh;
		result =
		    find_cluster_item(hint, &key, ZNODE_READ_LOCK, NULL,
				      FIND_EXACT, 0);
		if (result != CBK_COORD_FOUND) {
			done_lh(lh);
			kfree(hint);
			return result;
		}
		result = zload(hint->ext_coord.coord.node);
		if (unlikely(result)) {
			done_lh(lh);
			kfree(hint);
			return result;
		}
		iplug = item_plugin_by_coord(&hint->ext_coord.coord);

		assert("edward-421", iplug == item_plugin_by_id(CTAIL_ID));

		if (iplug->s.file.get_block) {
			result =
			    iplug->s.file.get_block(&hint->ext_coord.coord,
						    lblock, &block);
			if (result == 0)
				result = block;
		} else
			result = RETERR(-EINVAL);

		zrelse(hint->ext_coord.coord.node);
		done_lh(lh);
		kfree(hint);
		return result;
	}
}

/* this is implementation of delete method of file plugin for
   cryptcompress objects */
int delete_cryptcompress(struct inode *inode)
{
	int result;

	assert("edward-429", inode->i_nlink == 0);

	if (inode->i_size) {
		result = cryptcompress_truncate(inode, 0, 0);
		if (result) {
			warning("edward-430",
				"cannot truncate cryptcompress file  %lli: %i",
				(unsigned long long)get_inode_oid(inode),
				result);
			return result;
		}
	}
	/* and remove stat data */
	return delete_object_common(inode);
}

/* plugin->u.file.setattr method
   see plugin.h for description */
int setattr_cryptcompress(struct dentry *dentry,	/* Object to change attributes */
			  struct iattr *attr /* change description */ )
{
	int result;
	struct inode *inode;

	inode = dentry->d_inode;
	result = check_cryptcompress(inode);
	if (result)
		return result;
	if (attr->ia_valid & ATTR_SIZE) {
		/* EDWARD-FIXME-HANS: VS-FIXME-HANS:
		   Q: this case occurs when? truncate?
		   A: yes

		   Q: If so, why isn't this code in truncate itself instead of here?

		   A: because vfs calls fs's truncate after it has called truncate_inode_pages to get rid of pages
		   corresponding to part of file being truncated. In reiser4 it may cause existence of unallocated
		   extents which do not have jnodes. Flush code does not expect that. Solution of this problem is
		   straightforward. As vfs's truncate is implemented using setattr operation (common implementaion of
		   which calls truncate_inode_pages and fs's truncate in case when size of file changes) - it seems
		   reasonable to have reiser4_setattr which will take care of removing pages, jnodes and extents
		   simultaneously in case of truncate.
		   Q: do you think implementing truncate using setattr is ugly,
		   and vfs needs improving, or is there some sense in which this is a good design?

		   A: VS-FIXME-HANS:
		 */

		/* truncate does reservation itself and requires exclusive access obtained */
		if (inode->i_size != attr->ia_size) {
			reiser4_context *ctx;
			loff_t old_size;
			cryptcompress_info_t *info =
			    cryptcompress_inode_data(inode);

			ctx = init_context(dentry->d_inode->i_sb);
			if (IS_ERR(ctx))
				return PTR_ERR(ctx);

			down_write(&info->lock);
			LOCK_CNT_INC(inode_sem_w);

			inode_check_scale(inode, inode->i_size, attr->ia_size);

			old_size = inode->i_size;

			result =
			    cryptcompress_truncate(inode, attr->ia_size,
						   1 /* update stat data */ );
			if (result) {
				warning("edward-1192",
					"truncate_cryptcompress failed: oid %lli, "
					"old size %lld, new size %lld, retval %d",
					(unsigned long long)
					get_inode_oid(inode), old_size,
					attr->ia_size, result);
			}
			up_write(&info->lock);
			LOCK_CNT_DEC(inode_sem_w);
			context_set_commit_async(ctx);
			reiser4_exit_context(ctx);
		} else
			result = 0;
	} else
		result = setattr_common(dentry, attr);
	return result;
}

/* sendfile_cryptcompress - sendfile of struct file_operations */
ssize_t
sendfile_cryptcompress(struct file *file, loff_t *ppos, size_t count,
		       read_actor_t actor, void *target)
{
	reiser4_context *ctx;
	ssize_t result;
	struct inode *inode;
	cryptcompress_info_t *info;

	inode = file->f_dentry->d_inode;
	ctx = init_context(inode->i_sb);
	if (IS_ERR(ctx))
		return PTR_ERR(ctx);
	/*
	 * generic_file_sndfile may want to call update_atime. Grab space for
	 * stat data update
	 */
	result = reiser4_grab_space(estimate_update_common(inode),
				    BA_CAN_COMMIT);
	if (result)
		goto exit;
	info = cryptcompress_inode_data(inode);
	down_read(&info->lock);
	result = generic_file_sendfile(file, ppos, count, actor, target);
	up_read(&info->lock);
 exit:
	reiser4_exit_context(ctx);
	return result;
}

/*
 * release_cryptcompress - release of struct file_operations
 * @inode: inode of released file
 * @file: file to release
 */
int release_cryptcompress(struct inode *inode, struct file *file)
{
	reiser4_context *ctx = init_context(inode->i_sb);

	if (IS_ERR(ctx))
		return PTR_ERR(ctx);
	reiser4_free_file_fsdata(file);
	reiser4_exit_context(ctx);
	return 0;
}

/*
  Local variables:
  c-indentation-style: "K&R"
  mode-name: "LC"
  c-basic-offset: 8
  tab-width: 8
  fill-column: 80
  scroll-step: 1
  End:
*/<|MERGE_RESOLUTION|>--- conflicted
+++ resolved
@@ -461,9 +461,6 @@
 	return 0;
 }
 
-<<<<<<< HEAD
-/* plugin->create() method for cryptcompress files
-=======
 
 /* ->destroy_inode() method of the cryptcompress plugin */
 void destroy_inode_cryptcompress(struct inode * inode)
@@ -474,7 +471,6 @@
 }
 
 /* ->create() method of the cryptcompress plugin
->>>>>>> 0b6af290
 
 . install plugins
 . attach crypto info if specified
