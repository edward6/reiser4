--- conflicted
+++ resolved
@@ -224,8 +224,6 @@
 				  int *progress);
 void destroy_inode_cryptcompress(struct inode *);
 
-<<<<<<< HEAD
-=======
 extern reiser4_plugin_ops cryptcompress_plugin_ops;
 
 #define WRITE_GRANULARITY 32
@@ -245,7 +243,6 @@
 		&& cbk_result != CBK_COORD_FOUND);
 }
 
->>>>>>> bfd91258
 /* __REISER4_FILE_H__ */
 #endif
 
