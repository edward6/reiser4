--- conflicted
+++ resolved
@@ -57,15 +57,10 @@
 	 * kill-hook of tail items. It is never cleared once set. This bit is
 	 * modified and inspected under i_mutex. */
 	REISER4_HAS_MMAP = 8,
-
 	REISER4_PART_MIXED = 9,
-<<<<<<< HEAD
 	REISER4_PART_IN_CONV = 10,
 	/* This flag indicates that file plugin conversion is in progress */
 	REISER4_FILE_CONV_IN_PROGRESS = 11
-=======
-	REISER4_PART_IN_CONV = 10
->>>>>>> 0edb237f
 } reiser4_file_plugin_flags;
 
 /* state associated with each inode.
@@ -138,7 +133,6 @@
 		/* fields specific to cryptcompress plugin */
 		cryptcompress_info_t cryptcompress_info;
 	} file_plugin_data;
-<<<<<<< HEAD
 
  	/* this semaphore is used to serialize writes of any file plugin,
 	 * and should be invariant during file plugin conversion (which
@@ -153,8 +147,6 @@
 	/* this semaphore is to serialize readers and writers of @pset->file
 	 * when file plugin conversion is enabled */
  	struct rw_semaphore conv_sem;
-=======
->>>>>>> 0edb237f
 
 	/* tree of jnodes. Phantom jnodes (ones not attched to any atom) are
 	   tagged in that tree by EFLUSH_TAG_ANONYMOUS */
@@ -349,10 +341,7 @@
 extern void reiser4_inode_clr_flag(struct inode *inode, reiser4_file_plugin_flags f);
 extern int reiser4_inode_get_flag(const struct inode *inode,
 				  reiser4_file_plugin_flags f);
-<<<<<<< HEAD
 extern int reiser4_complete_inode(struct inode *inode);
-=======
->>>>>>> 0edb237f
 
 /*  has inode been initialized? */
 static inline int
